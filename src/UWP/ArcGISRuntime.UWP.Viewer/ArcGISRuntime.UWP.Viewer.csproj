--- conflicted
+++ resolved
@@ -113,12 +113,9 @@
   </ItemGroup>
   <ItemGroup>
     <!-- Screenshots -->
-<<<<<<< HEAD
-	<Content Include="Samples\Map\TerrainExaggeration\TerrainExaggeration.jpg" />
-=======
+	  <Content Include="Samples\Map\TerrainExaggeration\TerrainExaggeration.jpg" />
     <Content Include="Samples\Map\ChangeAtmosphereEffect\ChangeAtmosphereEffect.jpg" />
     <Content Include="Samples\GraphicsOverlay\ScenePropertiesExpressions\ScenePropertiesExpressions.jpg" />
->>>>>>> 1785e01b
     <Content Include="Samples\Geometry\SpatialOperations\SpatialOperations.jpg" />
     <Content Include="Samples\MapView\IdentifyLayers\IdentifyLayers.jpg" />
     <Content Include="Samples\Layers\ListKmlContents\ListKmlContents.jpg" />
@@ -298,18 +295,15 @@
   </ItemGroup>
   <ItemGroup>
     <!-- Sample Code -->
-<<<<<<< HEAD
-	<Compile Include="Samples\Map\TerrainExaggeration\TerrainExaggeration.xaml.cs">
-		<DependentUpon>TerrainExaggeration.xaml</DependentUpon>
-	</Compile>
-=======
+    <Compile Include="Samples\Map\TerrainExaggeration\TerrainExaggeration.xaml.cs">
+      <DependentUpon>TerrainExaggeration.xaml</DependentUpon>
+    </Compile>
     <Compile Include="Samples\Map\ChangeAtmosphereEffect\ChangeAtmosphereEffect.xaml.cs">
       <DependentUpon>ChangeAtmosphereEffect.xaml</DependentUpon>
     </Compile>
     <Compile Include="Samples\GraphicsOverlay\ScenePropertiesExpressions\ScenePropertiesExpressions.xaml.cs">
       <DependentUpon>ScenePropertiesExpressions.xaml</DependentUpon>
     </Compile>
->>>>>>> 1785e01b
     <Compile Include="Samples\Geometry\SpatialOperations\SpatialOperations.xaml.cs">
       <DependentUpon>SpatialOperations.xaml</DependentUpon>
     </Compile>
@@ -715,12 +709,10 @@
   </ItemGroup>
   <ItemGroup>
     <!-- Sample XAML -->
-<<<<<<< HEAD
-	<Page Include="Samples\Map\TerrainExaggeration\TerrainExaggeration.xaml">
-		<Generator>MSBuild:Compile</Generator>
-		<SubType>Designer</SubType>
-	</Page>
-=======
+    <Page Include="Samples\Map\TerrainExaggeration\TerrainExaggeration.xaml">
+      <Generator>MSBuild:Compile</Generator>
+      <SubType>Designer</SubType>
+    </Page>
     <Page Include="Samples\Map\ChangeAtmosphereEffect\ChangeAtmosphereEffect.xaml">
       <Generator>MSBuild:Compile</Generator>
       <SubType>Designer</SubType>
@@ -729,7 +721,6 @@
       <Generator>MSBuild:Compile</Generator>
       <SubType>Designer</SubType>
     </Page>
->>>>>>> 1785e01b
     <Page Include="Samples\Geometry\SpatialOperations\SpatialOperations.xaml">
       <Generator>MSBuild:Compile</Generator>
       <SubType>Designer</SubType>
