--- conflicted
+++ resolved
@@ -101,15 +101,10 @@
   <!-- References -->
   <ItemGroup>
     <!-- A reference to the entire .Net Framework and Windows SDK are automatically included -->
-<<<<<<< HEAD
-    <None Include="project.json" />
-    <SDKReference Include="WindowsMobile, Version=10.0.14393.0">
-=======
     <SDKReference Include="Microsoft.VCLibs, version=14.0">
       <Name>Visual C++ 2015 Runtime for Universal Windows Platform Apps</Name>
     </SDKReference>
     <SDKReference Include="WindowsMobile, Version=10.0.16299.0">
->>>>>>> e0c5d90a
       <Name>Windows Mobile Extensions for the UWP</Name>
     </SDKReference>
     <SDKReference Include="Microsoft.VCLibs, version=14.0">
@@ -1010,8 +1005,6 @@
       <SubType>Designer</SubType>
     </AppxManifest>
     <None Include="ArcGISRuntime.UWP.Viewer_TemporaryKey.pfx" />
-<<<<<<< HEAD
-=======
   </ItemGroup>
   <ItemGroup>
     <PackageReference Include="Esri.ArcGISRuntime.Hydrography">
@@ -1023,7 +1016,6 @@
     <PackageReference Include="Microsoft.NETCore.UniversalWindowsPlatform">
       <Version>6.0.8</Version>
     </PackageReference>
->>>>>>> e0c5d90a
   </ItemGroup>
   <!-- Imports -->
   <Import Project="..\..\ArcGISRuntime.Samples.Shared\ArcGISRuntime.Samples.Shared.projitems" Label="Shared" />
