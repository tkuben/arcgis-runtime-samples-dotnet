﻿// Copyright 2016 Esri.
//
// Licensed under the Apache License, Version 2.0 (the "License"); you may not use this file except in compliance with the License.
// You may obtain a copy of the License at: http://www.apache.org/licenses/LICENSE-2.0
//
// Unless required by applicable law or agreed to in writing, software distributed under the License is distributed on an
// "AS IS" BASIS, WITHOUT WARRANTIES OR CONDITIONS OF ANY KIND, either express or implied. See the License for the specific
// language governing permissions and limitations under the License.

using System;
using System.Diagnostics;
using System.Threading.Tasks;
using Windows.ApplicationModel;
using Windows.ApplicationModel.Activation;
using Windows.UI.Popups;
using Windows.UI.Xaml;
using Windows.UI.Xaml.Controls;
using Windows.UI.Xaml.Navigation;

namespace ArcGISRuntime.UWP.Viewer
{
    sealed partial class App
    {
        /// <summary>
        /// Initializes the singleton application object.  This is the first line of authored code
        /// executed, and as such is the logical equivalent of main() or WinMain().
        /// </summary>
        public App()
        {
            Esri.ArcGISRuntime.ArcGISRuntimeEnvironment.Initialize();
            InitializeComponent();
            Suspending += OnSuspending;
            UnhandledException += App_UnhandledException;
            TaskScheduler.UnobservedTaskException += TaskScheduler_UnobservedTaskException;
        }

        private async void TaskScheduler_UnobservedTaskException(object sender, UnobservedTaskExceptionEventArgs e)
        {
            var errorMessage = e.Exception.ToString();
            Debug.WriteLine(errorMessage);
            await new MessageDialog(errorMessage, "An error occurred").ShowAsync();
        }

<<<<<<< HEAD
        private void App_UnhandledException(object sender, Windows.UI.Xaml.UnhandledExceptionEventArgs e)
=======
        private async void App_UnhandledException(object sender, UnhandledExceptionEventArgs e)
>>>>>>> 3b6282a4
        {
            var errorMessage = e.Exception.ToString();
            Debug.WriteLine(errorMessage);
            await new MessageDialog(errorMessage, "An error occurred").ShowAsync();
            e.Handled = true;
        }

        /// <summary>
        /// Invoked when the application is launched normally by the end user.  Other entry points
        /// will be used such as when the application is launched to open a specific file.
        /// </summary>
        /// <param name="e">Details about the launch request and process.</param>
        protected override void OnLaunched(LaunchActivatedEventArgs e)
        {
#if DEBUG
            if (Debugger.IsAttached)
            {
                DebugSettings.EnableFrameRateCounter = true;
            }
#endif

            Frame rootFrame = Window.Current.Content as Frame;

            // Do not repeat app initialization when the Window already has content,
            // just ensure that the window is active
            if (rootFrame == null)
            {
                // Create a Frame to act as the navigation context and navigate to the first page
                rootFrame = new Frame();

                rootFrame.NavigationFailed += OnNavigationFailed;

                if (e.PreviousExecutionState == ApplicationExecutionState.Terminated)
                {
                    //TODO: Load state from previously suspended application
                }

                // Place the frame in the current Window
                Window.Current.Content = rootFrame;
            }

            if (rootFrame.Content == null)
            {
                // When the navigation stack isn't restored navigate to the first page,
                // configuring the new page by passing required information as a navigation
                // parameter
                rootFrame.Navigate(typeof(MainPage), e.Arguments);
            }
            // Ensure the current window is active
            Window.Current.Activate();
        }

        /// <summary>
        /// Invoked when Navigation to a certain page fails
        /// </summary>
        /// <param name="sender">The Frame which failed navigation</param>
        /// <param name="e">Details about the navigation failure</param>
        private void OnNavigationFailed(object sender, NavigationFailedEventArgs e)
        {
            throw new Exception("Failed to load Page " + e.SourcePageType.FullName);
        }

        /// <summary>
        /// Invoked when application execution is being suspended.  Application state is saved
        /// without knowing whether the application will be terminated or resumed with the contents
        /// of memory still intact.
        /// </summary>
        /// <param name="sender">The source of the suspend request.</param>
        /// <param name="e">Details about the suspend request.</param>
        private void OnSuspending(object sender, SuspendingEventArgs e)
        {
            var deferral = e.SuspendingOperation.GetDeferral();
            //TODO: Save application state and stop any background activity
            deferral.Complete();
        }
    }
}<|MERGE_RESOLUTION|>--- conflicted
+++ resolved
@@ -41,11 +41,7 @@
             await new MessageDialog(errorMessage, "An error occurred").ShowAsync();
         }
 
-<<<<<<< HEAD
-        private void App_UnhandledException(object sender, Windows.UI.Xaml.UnhandledExceptionEventArgs e)
-=======
         private async void App_UnhandledException(object sender, UnhandledExceptionEventArgs e)
->>>>>>> 3b6282a4
         {
             var errorMessage = e.Exception.ToString();
             Debug.WriteLine(errorMessage);
