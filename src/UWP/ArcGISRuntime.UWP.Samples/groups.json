--- conflicted
+++ resolved
@@ -294,7 +294,6 @@
       ]
     },
     {
-<<<<<<< HEAD
       "Name": "Network Analysis",
       "CategoryName": "NetworkAnalysis",
       "SubCategories": [
@@ -311,9 +310,7 @@
         }
       ]
     },
-     {
-=======
->>>>>>> fc55ec2e
+    {
       "Name": "Location",
       "CategoryName": "Location",
       "SubCategories": [
