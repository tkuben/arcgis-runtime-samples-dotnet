--- conflicted
+++ resolved
@@ -471,18 +471,17 @@
     <Compile Include="Samples\Tutorial\AuthorEditSaveMap\AuthorEditSaveMap.cs" />
   </ItemGroup>
   <ItemGroup>
-<<<<<<< HEAD
+    <None Include="Samples\Layers\RasterHillshade\RasterHillshade.jpg" />
+  </ItemGroup>
+  <ItemGroup>
+    <None Include="Samples\Symbology\FeatureLayerExtrusion\FeatureLayerExtrusion.jpg" />
+  </ItemGroup>
+  <ItemGroup>
+    <None Include="Samples\Layers\RasterRgbRenderer\RasterRgbRenderer.jpg" />
+  </ItemGroup>
+  <ItemGroup>
     <None Include="Samples\GeometryEngine\ListTransformations\ListTransformations.jpg" />
-=======
-    <None Include="Samples\Layers\RasterHillshade\RasterHillshade.jpg" />
-  </ItemGroup>
-  <ItemGroup>
-    <None Include="Samples\Symbology\FeatureLayerExtrusion\FeatureLayerExtrusion.jpg" />
-  </ItemGroup>
-  <ItemGroup>
-    <None Include="Samples\Layers\RasterRgbRenderer\RasterRgbRenderer.jpg" />
->>>>>>> f8a35f0b
-  </ItemGroup>
+  </ItemGroup>  
   <Import Project="$(MSBuildExtensionsPath)\Xamarin\Android\Xamarin.Android.CSharp.targets" />
   <Target Name="EnsureNuGetPackageBuildImports" BeforeTargets="PrepareForBuild">
     <PropertyGroup>
