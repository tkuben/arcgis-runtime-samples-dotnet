# Authenticate with OAuth

This sample demonstrates how to authenticate with ArcGIS Online (or your own portal) using OAuth2 to access secured resources (such as private web maps or layers). Accessing secured items requires a login on the portal that hosts them (an ArcGIS Online account, for example).

![screenshot](OAuth.jpg)

## Use case

Your app may need to access items that are only shared with authorized users. For example, your organization may host private data layers or feature services that are only accessible to verified users. You may also need to take advantage of premium ArcGIS Online services, such as geocoding or routing services, which require a named user login.

## How to use the sample

When you run the sample, the app will load a web map which contains premium content. You will be challenged for an ArcGIS Online login to view the private layers. Enter a user name and password for an ArcGIS Online named user account (such as your ArcGIS for Developers account). If you authenticate successfully, the traffic layer will display, otherwise the map will contain only the public basemap layer.

## How it works

1. Set the `AuthenticationManager`'s `ChallengeHandler`.
2. Create a `ServerInfo` specifying the portal URL, client ID, and redirect URL.
3. Register the server with the authentication manager.
4. Load a map with premium content requiring authentication to automatically invoke the authentication handler.

## Relevant API

<<<<<<< HEAD
 * AuthenticationManager
 * OAuthConfiguration
 * PortalItem
 * ServerInfo
 
## Additional information

The workflow presented in this sample works for most SAML based enterprise (IWA, PKI, Okta, etc.) & social (facebook, google, etc.) identity providers for ArcGIS Online or Portal. For more information click [here](https://doc.arcgis.com/en/arcgis-online/administer/enterprise-logins.htm).
=======
* AuthenticationManager
* OAuthConfiguration
* PortalItem
* ServerInfo

## Additional information

The workflow presented in this sample works for most SAML based enterprise (IWA, PKI, Okta, etc.) & social (facebook, google, etc.) identity providers for ArcGIS Online or Portal. For more information tap [here](https://doc.arcgis.com/en/arcgis-online/administer/enterprise-logins.htm).
>>>>>>> 9fab90eb
On UWP, some authentication workflows that don't support `WebAuthenticationBroker` may require a custom `IOAuthAuthorizeHandler`.

For additional information on using Oauth in your app, see the [Mobile and Native Named User Login](https://developers.arcgis.com/documentation/core-concepts/security-and-authentication/mobile-and-native-user-logins/) topic in our guide.

## Tags

authentication, cloud, credential, OAuth, OAuth2, portal, security<|MERGE_RESOLUTION|>--- conflicted
+++ resolved
@@ -21,16 +21,6 @@
 
 ## Relevant API
 
-<<<<<<< HEAD
- * AuthenticationManager
- * OAuthConfiguration
- * PortalItem
- * ServerInfo
- 
-## Additional information
-
-The workflow presented in this sample works for most SAML based enterprise (IWA, PKI, Okta, etc.) & social (facebook, google, etc.) identity providers for ArcGIS Online or Portal. For more information click [here](https://doc.arcgis.com/en/arcgis-online/administer/enterprise-logins.htm).
-=======
 * AuthenticationManager
 * OAuthConfiguration
 * PortalItem
@@ -39,7 +29,7 @@
 ## Additional information
 
 The workflow presented in this sample works for most SAML based enterprise (IWA, PKI, Okta, etc.) & social (facebook, google, etc.) identity providers for ArcGIS Online or Portal. For more information tap [here](https://doc.arcgis.com/en/arcgis-online/administer/enterprise-logins.htm).
->>>>>>> 9fab90eb
+
 On UWP, some authentication workflows that don't support `WebAuthenticationBroker` may require a custom `IOAuthAuthorizeHandler`.
 
 For additional information on using Oauth in your app, see the [Mobile and Native Named User Login](https://developers.arcgis.com/documentation/core-concepts/security-and-authentication/mobile-and-native-user-logins/) topic in our guide.
