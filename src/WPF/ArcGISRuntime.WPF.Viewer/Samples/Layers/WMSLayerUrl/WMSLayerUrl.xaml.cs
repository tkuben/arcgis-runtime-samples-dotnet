// Copyright 2017 Esri.
//
// Licensed under the Apache License, Version 2.0 (the "License"); you may not use this file except in compliance with the License.
// You may obtain a copy of the License at: http://www.apache.org/licenses/LICENSE-2.0
//
// Unless required by applicable law or agreed to in writing, software distributed under the License is distributed on an
// "AS IS" BASIS, WITHOUT WARRANTIES OR CONDITIONS OF ANY KIND, either express or implied. See the License for the specific
// language governing permissions and limitations under the License.

using Esri.ArcGISRuntime.Mapping;
using System;
using System.Collections.Generic;
using Esri.ArcGISRuntime.Geometry;

namespace ArcGISRuntime.WPF.Samples.WMSLayerUrl
{
    [ArcGISRuntime.Samples.Shared.Attributes.Sample(
        "WMS layer (URL)",
        "Layers",
        "This sample demonstrates how to add a layer from a WMS service to a map.",
        "")]
    public partial class WMSLayerUrl
    {
        // Hold the URL to the WMS service showing the geology of Africa
        private Uri wmsUrl = new Uri("https://certmapper.cr.usgs.gov/arcgis/services/geology/africa/MapServer/WMSServer?request=GetCapabilities&service=WMS");

        // Hold a list of uniquely-identifying WMS layer names to display
        private List<String> wmsLayerNames = new List<string> { "0" };

        public WMSLayerUrl()
        {
            InitializeComponent();

            // Execute initialization
            Initialize();
        }

        private void Initialize()
        {
            // Apply an imagery basemap to the map
            Map myMap = new Map(Basemap.CreateImagery())
            {

                // Set the initial viewpoint
<<<<<<< HEAD
                InitialViewpoint = new Viewpoint(
                new MapPoint(25.450, -4.59, new SpatialReference(4326)), 1000000)
=======
                InitialViewpoint = new Viewpoint(new MapPoint(25.450, -4.59, SpatialReferences.Wgs84), 1000000)
>>>>>>> e4f4085f
            };

            // Add the map to the mapview
            MyMapView.Map = myMap;

            // Create a new WMS layer displaying the specified layers from the service
            WmsLayer myWmsLayer = new WmsLayer(wmsUrl, wmsLayerNames);

            // Add the layer to the map
            myMap.OperationalLayers.Add(myWmsLayer);
        }
    }
}<|MERGE_RESOLUTION|>--- conflicted
+++ resolved
@@ -42,12 +42,7 @@
             {
 
                 // Set the initial viewpoint
-<<<<<<< HEAD
-                InitialViewpoint = new Viewpoint(
-                new MapPoint(25.450, -4.59, new SpatialReference(4326)), 1000000)
-=======
                 InitialViewpoint = new Viewpoint(new MapPoint(25.450, -4.59, SpatialReferences.Wgs84), 1000000)
->>>>>>> e4f4085f
             };
 
             // Add the map to the mapview
