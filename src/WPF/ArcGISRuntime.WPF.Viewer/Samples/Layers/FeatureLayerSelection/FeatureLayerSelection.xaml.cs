// Copyright 2016 Esri.
//
// Licensed under the Apache License, Version 2.0 (the "License"); you may not use this file except in compliance with the License.
// You may obtain a copy of the License at: http://www.apache.org/licenses/LICENSE-2.0
//
// Unless required by applicable law or agreed to in writing, software distributed under the License is distributed on an 
// "AS IS" BASIS, WITHOUT WARRANTIES OR CONDITIONS OF ANY KIND, either express or implied. See the License for the specific 
// language governing permissions and limitations under the License.

using Esri.ArcGISRuntime;
using Esri.ArcGISRuntime.Data;
using Esri.ArcGISRuntime.Geometry;
using Esri.ArcGISRuntime.Mapping;
using Esri.ArcGISRuntime.UI.Controls;
using System;
using System.Windows;
using System.Drawing;

namespace ArcGISRuntime.WPF.Samples.FeatureLayerSelection
{
    [ArcGISRuntime.Samples.Shared.Attributes.Sample(
        "Feature layer selection",
        "Layers",
        "This sample demonstrates how to select features in a feature layer by tapping a MapView.",
        "")]
    public partial class FeatureLayerSelection
    {

        // Create and hold reference to the feature layer
        private FeatureLayer _featureLayer;

        public FeatureLayerSelection()
        {
            InitializeComponent();

            // Create the UI, setup the control references and execute initialization 
            Initialize();
        }

        private async void Initialize()
        {
            // Create new Map with basemap
            Map myMap = new Map(Basemap.CreateTopographic());

            // Create envelope to be used as a target extent for map's initial viewpoint
            Envelope myEnvelope = new Envelope(
                -1131596.019761, 3893114.069099, 3926705.982140, 7977912.461790,
                SpatialReferences.WebMercator);

            // Set the initial viewpoint for map
            myMap.InitialViewpoint = new Viewpoint(myEnvelope);

            // Provide used Map to the MapView
            MyMapView.Map = myMap;

            // Create Uri for the feature service
            Uri featureServiceUri = new Uri(
                "http://sampleserver6.arcgisonline.com/arcgis/rest/services/DamageAssessment/FeatureServer/0");

            // Initialize feature table using a url to feature server url
            ServiceFeatureTable featureTable = new ServiceFeatureTable(featureServiceUri);

            // Initialize a new feature layer based on the feature table
            _featureLayer = new FeatureLayer(featureTable)
            {

                // Set the selection color for feature layer
                SelectionColor = Color.Cyan,

                // Set the selection width
                SelectionWidth = 3
            };

            // Make sure that used feature layer is loaded before we hook into the tapped event
            // This prevents us trying to do selection on the layer that isn't initialized
            await _featureLayer.LoadAsync();

            // Check for the load status. If the layer is loaded then add it to map
            if (_featureLayer.LoadStatus == LoadStatus.Loaded)
            {
                // Add the feature layer to the map
                myMap.OperationalLayers.Add(_featureLayer);

                // Add tap event handler for mapview
                MyMapView.GeoViewTapped += OnMapViewTapped;
            }
        }

        private async void OnMapViewTapped(object sender, GeoViewInputEventArgs e)
        {
            try
            {
                // Define the selection tolerance (half the marker symbol size so that any click on the symbol will select the feature)
                double tolerance = 14;

                // Convert the tolerance to map units
                double mapTolerance = tolerance * MyMapView.UnitsPerPixel;

                // Get the tapped point
                MapPoint geometry = e.Location;

                // Normalize the geometry if wrap-around is enabled
                //    This is necessary because of how wrapped-around map coordinates are handled by Runtime
                //    Without this step, querying may fail because wrapped-around coordinates are out of bounds.
                if (MyMapView.IsWrapAroundEnabled)
                {
                    geometry = (MapPoint)GeometryEngine.NormalizeCentralMeridian(geometry);
                }

                // Define the envelope around the tap location for selecting features
                Envelope selectionEnvelope = new Envelope(geometry.X - mapTolerance, geometry.Y - mapTolerance, geometry.X + mapTolerance,
                    geometry.Y + mapTolerance, MyMapView.Map.SpatialReference);

                // Define the query parameters for selecting features
<<<<<<< HEAD
                QueryParameters queryParams = new QueryParameters
                {
=======
                QueryParameters queryParams = new QueryParameters();
>>>>>>> da505894

                    // Set the geometry to selection envelope for selection by geometry
                    Geometry = selectionEnvelope
                };

                // Select the features based on query parameters defined above
                await _featureLayer.SelectFeaturesAsync(queryParams, Esri.ArcGISRuntime.Mapping.SelectionMode.New);
            }
            catch (Exception ex)
            {
                MessageBox.Show("Sample error", ex.ToString());
            }
        }
    }
}<|MERGE_RESOLUTION|>--- conflicted
+++ resolved
@@ -112,13 +112,8 @@
                     geometry.Y + mapTolerance, MyMapView.Map.SpatialReference);
 
                 // Define the query parameters for selecting features
-<<<<<<< HEAD
                 QueryParameters queryParams = new QueryParameters
                 {
-=======
-                QueryParameters queryParams = new QueryParameters();
->>>>>>> da505894
-
                     // Set the geometry to selection envelope for selection by geometry
                     Geometry = selectionEnvelope
                 };
