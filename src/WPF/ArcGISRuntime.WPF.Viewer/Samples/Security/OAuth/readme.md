# Authenticate with OAuth

This sample demonstrates how to authenticate with ArcGIS Online (or your own portal) using OAuth2 to access secured resources (such as private web maps or layers). Accessing secured items requires a login on the portal that hosts them (an ArcGIS Online account, for example).

![screenshot](OAuth.jpg)

## Use case

Your app may need to access items that are only shared with authorized users. For example, your organization may host private data layers or feature services that are only accessible to verified users. You may also need to take advantage of premium ArcGIS Online services, such as geocoding or routing services, which require a named user login.

## How to use the sample

When you run the sample, the app will load a web map which contains premium content. You will be challenged for an ArcGIS Online login to view the private layers. Enter a user name and password for an ArcGIS Online named user account (such as your ArcGIS for Developers account). If you authenticate successfully, the traffic layer will display, otherwise the map will contain only the public basemap layer.

## How it works

1. Set the `AuthenticationManager`'s `ChallengeHandler`.
2. Create a `ServerInfo` specifying the portal URL, client ID, and redirect URL.
3. Register the server with the authentication manager.
4. Load a map with premium content requiring authentication to automatically invoke the authentication handler.

## Relevant API

<<<<<<< HEAD
 * AuthenticationManager
 * OAuthConfiguration
 * PortalItem
 * ServerInfo
 
=======
* AuthenticationManager
* OAuthConfiguration
* PortalItem
* ServerInfo

>>>>>>> 9fab90eb
## Additional information

The workflow presented in this sample works for most SAML based enterprise (IWA, PKI, Okta, etc.) & social (facebook, google, etc.) identity providers for ArcGIS Online or Portal. For more information click [here](https://doc.arcgis.com/en/arcgis-online/administer/enterprise-logins.htm).
On UWP, some authentication workflows that don't support `WebAuthenticationBroker` may require a custom `IOAuthAuthorizeHandler`.

For additional information on using Oauth in your app, see the [Mobile and Native Named User Login](https://developers.arcgis.com/documentation/core-concepts/security-and-authentication/mobile-and-native-user-logins/) topic in our guide.

## Tags

authentication, cloud, credential, OAuth, OAuth2, portal, security<|MERGE_RESOLUTION|>--- conflicted
+++ resolved
@@ -21,19 +21,11 @@
 
 ## Relevant API
 
-<<<<<<< HEAD
- * AuthenticationManager
- * OAuthConfiguration
- * PortalItem
- * ServerInfo
- 
-=======
 * AuthenticationManager
 * OAuthConfiguration
 * PortalItem
 * ServerInfo
 
->>>>>>> 9fab90eb
 ## Additional information
 
 The workflow presented in this sample works for most SAML based enterprise (IWA, PKI, Okta, etc.) & social (facebook, google, etc.) identity providers for ArcGIS Online or Portal. For more information click [here](https://doc.arcgis.com/en/arcgis-online/administer/enterprise-logins.htm).
