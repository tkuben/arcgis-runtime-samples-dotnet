﻿<?xml version="1.0" encoding="utf-8"?>
<Project ToolsVersion="14.0" DefaultTargets="Build" xmlns="http://schemas.microsoft.com/developer/msbuild/2003">
  <Import Project="$(MSBuildExtensionsPath)\$(MSBuildToolsVersion)\Microsoft.Common.props" Condition="Exists('$(MSBuildExtensionsPath)\$(MSBuildToolsVersion)\Microsoft.Common.props')" />
  <!-- Build Configurations -->
  <PropertyGroup>
    <Configuration Condition=" '$(Configuration)' == '' ">Debug</Configuration>
    <Platform Condition=" '$(Platform)' == '' ">AnyCPU</Platform>
    <ProjectGuid>{5278F66E-D41F-45D2-8327-25EA13A11618}</ProjectGuid>
    <ArcGISLocalServerIgnoreMissingComponent>True</ArcGISLocalServerIgnoreMissingComponent>
    <OutputType>WinExe</OutputType>
    <AppDesignerFolder>Properties</AppDesignerFolder>
    <RootNamespace>ArcGISRuntime</RootNamespace>
    <AssemblyName>ArcGISRuntime</AssemblyName>
    <TargetFrameworkVersion>v4.6.1</TargetFrameworkVersion>
    <FileAlignment>512</FileAlignment>
    <ProjectTypeGuids>{60dc8134-eba5-43b8-bcc9-bb4bc16c2548};{FAE04EC0-301F-11D3-BF4B-00C04F79EFBC}</ProjectTypeGuids>
    <WarningLevel>4</WarningLevel>
    <AutoGenerateBindingRedirects>true</AutoGenerateBindingRedirects>
    <TargetFrameworkProfile />
    <NuGetPackageImportStamp>
    </NuGetPackageImportStamp>
  </PropertyGroup>
  <PropertyGroup Condition=" '$(Configuration)|$(Platform)' == 'Debug|AnyCPU' ">
    <PlatformTarget>AnyCPU</PlatformTarget>
    <DebugSymbols>true</DebugSymbols>
    <DebugType>full</DebugType>
    <Optimize>false</Optimize>
    <OutputPath>..\..\..\output\WPF\debug\</OutputPath>
    <DefineConstants>DEBUG;TRACE</DefineConstants>
    <ErrorReport>prompt</ErrorReport>
    <WarningLevel>4</WarningLevel>
    <Prefer32Bit>false</Prefer32Bit>
    <LangVersion>5</LangVersion>
  </PropertyGroup>
  <PropertyGroup Condition=" '$(Configuration)|$(Platform)' == 'Release|AnyCPU' ">
    <PlatformTarget>AnyCPU</PlatformTarget>
    <DebugType>pdbonly</DebugType>
    <Optimize>true</Optimize>
    <OutputPath>..\..\..\output\WPF\release\</OutputPath>
    <DefineConstants>TRACE</DefineConstants>
    <ErrorReport>prompt</ErrorReport>
    <WarningLevel>4</WarningLevel>
    <LangVersion>5</LangVersion>
  </PropertyGroup>
  <PropertyGroup>
    <ApplicationIcon>Assets\ApplicationIcons\windows-desktop-256.ico</ApplicationIcon>
  </PropertyGroup>
  <!-- References -->
  <ItemGroup>
    <Reference Include="Esri.ArcGISRuntime, Version=100.4.0.0, Culture=neutral, PublicKeyToken=8fc3cc631e44ad86, processorArchitecture=MSIL">
      <HintPath>..\..\..\packages\Esri.ArcGISRuntime.WPF.100.4.0\lib\net461\Esri.ArcGISRuntime.dll</HintPath>
    </Reference>
    <Reference Include="Esri.ArcGISRuntime.Hydrography, Version=100.4.0.0, Culture=neutral, PublicKeyToken=8fc3cc631e44ad86, processorArchitecture=MSIL">
      <HintPath>..\..\..\packages\Esri.ArcGISRuntime.Hydrography.100.4.0\lib\net461\Esri.ArcGISRuntime.Hydrography.dll</HintPath>
    </Reference>
    <Reference Include="Esri.ArcGISRuntime.LocalServices, Version=100.3.0.0, Culture=neutral, PublicKeyToken=8fc3cc631e44ad86, processorArchitecture=MSIL">
      <HintPath>..\..\..\packages\Esri.ArcGISRuntime.LocalServices.100.3.0.1\lib\net461\Esri.ArcGISRuntime.LocalServices.dll</HintPath>
    </Reference>
    <Reference Include="MarkedNet, Version=2.1.2.0, Culture=neutral, processorArchitecture=MSIL">
      <HintPath>..\..\..\packages\MarkedNet.2.1.2\lib\net451\MarkedNet.dll</HintPath>
    </Reference>
    <Reference Include="System" />
    <Reference Include="System.Data" />
    <Reference Include="System.Drawing" />
    <Reference Include="System.IO.Compression" />
    <Reference Include="System.IO.Compression.FileSystem" />
    <Reference Include="System.Runtime.Serialization" />
    <Reference Include="System.Xml" />
    <Reference Include="Microsoft.CSharp" />
    <Reference Include="System.Core" />
    <Reference Include="System.Xml.Linq" />
    <Reference Include="System.Data.DataSetExtensions" />
    <Reference Include="System.Net.Http" />
    <Reference Include="System.Xaml">
      <RequiredTargetFramework>4.0</RequiredTargetFramework>
    </Reference>
    <Reference Include="WindowsBase" />
    <Reference Include="PresentationCore" />
    <Reference Include="PresentationFramework" />
  </ItemGroup>
  <!-- Resources -->
  <ItemGroup>
    <None Include="ArcGISLocalServer_100.3.AGSDeployment" />
    <None Include="packages.config">
      <SubType>Designer</SubType>
    </None>
    <None Include="Readme.md" />
    <Resource Include="Assets\ApplicationIcons\windows-desktop-128.png" />
    <Resource Include="Assets\ApplicationIcons\windows-desktop-16.png" />
    <Resource Include="Assets\ApplicationIcons\windows-desktop-256.ico" />
    <Resource Include="Assets\ApplicationIcons\windows-desktop-256.png" />
    <Resource Include="Assets\ApplicationIcons\windows-desktop-32.png" />
    <Resource Include="Assets\ApplicationIcons\windows-desktop-48.png" />
    <Resource Include="Assets\banner-background-blue.png" />
    <None Include="Properties\Settings.settings">
      <Generator>SettingsSingleFileGenerator</Generator>
      <LastGenOutput>Settings.Designer.cs</LastGenOutput>
    </None>
    <AppDesigner Include="Properties\" />
    <None Include="App.config" />
    <Resource Include="Assets\appbar.layout.collapse.left.variant.png" />
    <Resource Include="Assets\appbar.layout.expand.right.variant.png" />
    <Resource Include="Assets\appbar.window.maximize.png" />
    <EmbeddedResource Include="Properties\Resources.resx">
      <Generator>ResXFileCodeGenerator</Generator>
      <LastGenOutput>Resources.Designer.cs</LastGenOutput>
    </EmbeddedResource>
    <EmbeddedResource Include="Resources\PictureMarkerSymbols\pin_star_blue.png" />
  </ItemGroup>
  <ItemGroup>
    <!-- Sample Code -->
<<<<<<< HEAD
    <Compile Include="Samples\Map\ChangeAtmosphereEffect\ChangeAtmosphereEffect.xaml.cs">
      <DependentUpon>ChangeAtmosphereEffect.xaml</DependentUpon>
    </Compile>
=======
	<Compile Include="Samples\GraphicsOverlay\ScenePropertiesExpressions\ScenePropertiesExpressions.xaml.cs">
		<DependentUpon>ScenePropertiesExpressions.xaml</DependentUpon>
	</Compile>
>>>>>>> cb76424f
    <Compile Include="Samples\Geometry\SpatialOperations\SpatialOperations.xaml.cs">
      <DependentUpon>SpatialOperations.xaml</DependentUpon>
    </Compile>
    <Compile Include="Samples\MapView\IdentifyLayers\IdentifyLayers.xaml.cs">
      <DependentUpon>IdentifyLayers.xaml</DependentUpon>
    </Compile>
    <Compile Include="Samples\Layers\ListKmlContents\ListKmlContents.xaml.cs">
      <DependentUpon>ListKmlContents.xaml</DependentUpon>
    </Compile>
    <Compile Include="Samples\Layers\IdentifyKmlFeatures\IdentifyKmlFeatures.xaml.cs">
      <DependentUpon>IdentifyKmlFeatures.xaml</DependentUpon>
    </Compile>
    <Compile Include="Samples\Layers\DisplayKmlNetworkLinks\DisplayKmlNetworkLinks.xaml.cs">
      <DependentUpon>DisplayKmlNetworkLinks.xaml</DependentUpon>
    </Compile>
    <Compile Include="Samples\Layers\DisplayKml\DisplayKml.xaml.cs">
      <DependentUpon>DisplayKml.xaml</DependentUpon>
    </Compile>
    <Compile Include="Samples\Analysis\DistanceMeasurement\DistanceMeasurement.xaml.cs">
      <DependentUpon>DistanceMeasurement.xaml</DependentUpon>
    </Compile>
    <Compile Include="Samples\Analysis\LineOfSightGeoElement\LineOfSightGeoElement.xaml.cs">
      <DependentUpon>LineOfSightGeoElement.xaml</DependentUpon>
    </Compile>
    <Compile Include="Samples\Analysis\LineOfSightLocation\LineOfSightLocation.xaml.cs">
      <DependentUpon>LineOfSightLocation.xaml</DependentUpon>
    </Compile>
    <Compile Include="Samples\Analysis\QueryFeatureCountAndExtent\QueryFeatureCountAndExtent.xaml.cs">
      <DependentUpon>QueryFeatureCountAndExtent.xaml</DependentUpon>
    </Compile>
    <Compile Include="Samples\Analysis\ViewshedCamera\ViewshedCamera.xaml.cs">
      <DependentUpon>ViewshedCamera.xaml</DependentUpon>
    </Compile>
    <Compile Include="Samples\Analysis\ViewshedGeoElement\ViewshedGeoElement.xaml.cs">
      <DependentUpon>ViewshedGeoElement.xaml</DependentUpon>
    </Compile>
    <Compile Include="Samples\Analysis\ViewshedLocation\ViewshedLocation.xaml.cs">
      <DependentUpon>ViewshedLocation.xaml</DependentUpon>
    </Compile>
    <Compile Include="Samples\Data\EditAndSyncFeatures\EditAndSyncFeatures.xaml.cs">
      <DependentUpon>EditAndSyncFeatures.xaml</DependentUpon>
    </Compile>
    <Compile Include="Samples\Data\FeatureLayerGeodatabase\FeatureLayerGeodatabase.xaml.cs">
      <DependentUpon>FeatureLayerGeodatabase.xaml</DependentUpon>
    </Compile>
    <Compile Include="Samples\Data\FeatureLayerGeoPackage\FeatureLayerGeoPackage.xaml.cs">
      <DependentUpon>FeatureLayerGeoPackage.xaml</DependentUpon>
    </Compile>
    <Compile Include="Samples\Data\FeatureLayerQuery\FeatureLayerQuery.xaml.cs">
      <DependentUpon>FeatureLayerQuery.xaml</DependentUpon>
    </Compile>
    <Compile Include="Samples\Data\FeatureLayerShapefile\FeatureLayerShapefile.xaml.cs">
      <DependentUpon>FeatureLayerShapefile.xaml</DependentUpon>
    </Compile>
    <Compile Include="Samples\Data\GenerateGeodatabase\GenerateGeodatabase.xaml.cs">
      <DependentUpon>GenerateGeodatabase.xaml</DependentUpon>
    </Compile>
    <Compile Include="Samples\Data\GeodatabaseTransactions\GeodatabaseTransactions.xaml.cs">
      <DependentUpon>GeodatabaseTransactions.xaml</DependentUpon>
    </Compile>
    <Compile Include="Samples\Data\ListRelatedFeatures\ListRelatedFeatures.xaml.cs">
      <DependentUpon>ListRelatedFeatures.xaml</DependentUpon>
    </Compile>
    <Compile Include="Samples\Data\RasterLayerGeoPackage\RasterLayerGeoPackage.xaml.cs">
      <DependentUpon>RasterLayerGeoPackage.xaml</DependentUpon>
    </Compile>
    <Compile Include="Samples\Data\ReadGeoPackage\ReadGeoPackage.xaml.cs">
      <DependentUpon>ReadGeoPackage.xaml</DependentUpon>
    </Compile>
    <Compile Include="Samples\Data\ReadShapefileMetadata\ReadShapefileMetadata.xaml.cs">
      <DependentUpon>ReadShapefileMetadata.xaml</DependentUpon>
    </Compile>
    <Compile Include="Samples\Data\ServiceFeatureTableCache\ServiceFeatureTableCache.xaml.cs">
      <DependentUpon>ServiceFeatureTableCache.xaml</DependentUpon>
    </Compile>
    <Compile Include="Samples\Data\ServiceFeatureTableManualCache\ServiceFeatureTableManualCache.xaml.cs">
      <DependentUpon>ServiceFeatureTableManualCache.xaml</DependentUpon>
    </Compile>
    <Compile Include="Samples\Data\ServiceFeatureTableNoCache\ServiceFeatureTableNoCache.xaml.cs">
      <DependentUpon>ServiceFeatureTableNoCache.xaml</DependentUpon>
    </Compile>
    <Compile Include="Samples\Data\StatisticalQuery\StatisticalQuery.xaml.cs">
      <DependentUpon>StatisticalQuery.xaml</DependentUpon>
    </Compile>
    <Compile Include="Samples\Data\StatsQueryGroupAndSort\StatsQueryGroupAndSort.xaml.cs">
      <DependentUpon>StatsQueryGroupAndSort.xaml</DependentUpon>
    </Compile>
    <Compile Include="Samples\Data\SymbolizeShapefile\SymbolizeShapefile.xaml.cs">
      <DependentUpon>SymbolizeShapefile.xaml</DependentUpon>
    </Compile>
    <Compile Include="Samples\Geometry\DensifyAndGeneralize\DensifyAndGeneralize.xaml.cs">
      <DependentUpon>DensifyAndGeneralize.xaml</DependentUpon>
    </Compile>
    <Compile Include="Samples\Geometry\BufferList\BufferList.xaml.cs">
      <DependentUpon>BufferList.xaml</DependentUpon>
    </Compile>
    <Compile Include="Samples\Geometry\Buffer\Buffer.xaml.cs">
      <DependentUpon>Buffer.xaml</DependentUpon>
    </Compile>
    <Compile Include="Samples\Geometry\ClipGeometry\ClipGeometry.xaml.cs">
      <DependentUpon>ClipGeometry.xaml</DependentUpon>
    </Compile>
    <Compile Include="Samples\Geometry\ConvexHullList\ConvexHullList.xaml.cs">
      <DependentUpon>ConvexHullList.xaml</DependentUpon>
    </Compile>
    <Compile Include="Samples\Geometry\ConvexHull\ConvexHull.xaml.cs">
      <DependentUpon>ConvexHull.xaml</DependentUpon>
    </Compile>
    <Compile Include="Samples\Geometry\CutGeometry\CutGeometry.xaml.cs">
      <DependentUpon>CutGeometry.xaml</DependentUpon>
    </Compile>
    <Compile Include="Samples\Geometry\GeodesicOperations\GeodesicOperations.xaml.cs">
      <DependentUpon>GeodesicOperations.xaml</DependentUpon>
    </Compile>
    <Compile Include="Samples\Geometry\NearestVertex\NearestVertex.xaml.cs">
      <DependentUpon>NearestVertex.xaml</DependentUpon>
    </Compile>
    <Compile Include="Samples\Geometry\CreateGeometries\CreateGeometries.xaml.cs">
      <DependentUpon>CreateGeometries.xaml</DependentUpon>
    </Compile>
    <Compile Include="Samples\Geometry\ListTransformations\ListTransformations.xaml.cs">
      <DependentUpon>ListTransformations.xaml</DependentUpon>
    </Compile>
    <Compile Include="Samples\Geometry\ProjectWithSpecificTransformation\ProjectWithSpecificTransformation.xaml.cs">
      <DependentUpon>ProjectWithSpecificTransformation.xaml</DependentUpon>
    </Compile>
    <Compile Include="Samples\Geometry\SpatialRelationships\SpatialRelationships.xaml.cs">
      <DependentUpon>SpatialRelationships.xaml</DependentUpon>
    </Compile>
    <Compile Include="Samples\Geometry\FormatCoordinates\FormatCoordinates.xaml.cs">
      <DependentUpon>FormatCoordinates.xaml</DependentUpon>
    </Compile>
    <Compile Include="Samples\Geoprocessing\AnalyzeHotspots\AnalyzeHotspots.xaml.cs">
      <DependentUpon>AnalyzeHotspots.xaml</DependentUpon>
    </Compile>
    <Compile Include="Samples\Geoprocessing\AnalyzeViewshed\AnalyzeViewshed.xaml.cs">
      <DependentUpon>AnalyzeViewshed.xaml</DependentUpon>
    </Compile>
    <Compile Include="Samples\Geoprocessing\ListGeodatabaseVersions\ListGeodatabaseVersions.xaml.cs">
      <DependentUpon>ListGeodatabaseVersions.xaml</DependentUpon>
    </Compile>
    <Compile Include="Samples\GraphicsOverlay\AddGraphicsRenderer\AddGraphicsRenderer.xaml.cs">
      <DependentUpon>AddGraphicsRenderer.xaml</DependentUpon>
    </Compile>
    <Compile Include="Samples\GraphicsOverlay\AddGraphicsWithSymbols\AddGraphicsWithSymbols.xaml.cs">
      <DependentUpon>AddGraphicsWithSymbols.xaml</DependentUpon>
    </Compile>
    <Compile Include="Samples\GraphicsOverlay\Animate3DGraphic\Animate3DGraphic.xaml.cs">
      <DependentUpon>Animate3DGraphic.xaml</DependentUpon>
    </Compile>
    <Compile Include="Samples\GraphicsOverlay\IdentifyGraphics\IdentifyGraphics.xaml.cs">
      <DependentUpon>IdentifyGraphics.xaml</DependentUpon>
    </Compile>
    <Compile Include="Samples\GraphicsOverlay\SketchOnMap\SketchOnMap.xaml.cs">
      <DependentUpon>SketchOnMap.xaml</DependentUpon>
    </Compile>
    <Compile Include="Samples\GraphicsOverlay\SurfacePlacements\SurfacePlacements.xaml.cs">
      <DependentUpon>SurfacePlacements.xaml</DependentUpon>
    </Compile>
    <Compile Include="Samples\Hydrography\AddEncExchangeSet\AddEncExchangeSet.xaml.cs">
      <DependentUpon>AddEncExchangeSet.xaml</DependentUpon>
    </Compile>
    <Compile Include="Samples\Hydrography\ChangeEncDisplaySettings\ChangeEncDisplaySettings.xaml.cs">
      <DependentUpon>ChangeEncDisplaySettings.xaml</DependentUpon>
    </Compile>
    <Compile Include="Samples\Hydrography\SelectEncFeatures\SelectEncFeatures.xaml.cs">
      <DependentUpon>SelectEncFeatures.xaml</DependentUpon>
    </Compile>
    <Compile Include="Samples\Layers\ArcGISMapImageLayerUrl\ArcGISMapImageLayerUrl.xaml.cs">
      <DependentUpon>ArcGISMapImageLayerUrl.xaml</DependentUpon>
    </Compile>
    <Compile Include="Samples\Layers\ArcGISTiledLayerUrl\ArcGISTiledLayerUrl.xaml.cs">
      <DependentUpon>ArcGISTiledLayerUrl.xaml</DependentUpon>
    </Compile>
    <Compile Include="Samples\Layers\ArcGISVectorTiledLayerUrl\ArcGISVectorTiledLayerUrl.xaml.cs">
      <DependentUpon>ArcGISVectorTiledLayerUrl.xaml</DependentUpon>
    </Compile>
    <Compile Include="Samples\Layers\ChangeBlendRenderer\ChangeBlendRenderer.xaml.cs">
      <DependentUpon>ChangeBlendRenderer.xaml</DependentUpon>
    </Compile>
    <Compile Include="Samples\Layers\ChangeFeatureLayerRenderer\ChangeFeatureLayerRenderer.xaml.cs">
      <DependentUpon>ChangeFeatureLayerRenderer.xaml</DependentUpon>
    </Compile>
    <Compile Include="Samples\Layers\ChangeStretchRenderer\ChangeStretchRenderer.xaml.cs">
      <DependentUpon>ChangeStretchRenderer.xaml</DependentUpon>
    </Compile>
    <Compile Include="Samples\Layers\ChangeSublayerRenderer\ChangeSublayerRenderer.xaml.cs">
      <DependentUpon>ChangeSublayerRenderer.xaml</DependentUpon>
    </Compile>
    <Compile Include="Samples\Layers\ChangeSublayerVisibility\ChangeSublayerVisibility.xaml.cs">
      <DependentUpon>ChangeSublayerVisibility.xaml</DependentUpon>
    </Compile>
    <Compile Include="Samples\Layers\CreateFeatureCollectionLayer\CreateFeatureCollectionLayer.xaml.cs">
      <DependentUpon>CreateFeatureCollectionLayer.xaml</DependentUpon>
    </Compile>
    <Compile Include="Samples\Layers\DisplayScene\DisplayScene.xaml.cs">
      <DependentUpon>DisplayScene.xaml</DependentUpon>
    </Compile>
    <Compile Include="Samples\Layers\ExportTiles\ExportTiles.xaml.cs">
      <DependentUpon>ExportTiles.xaml</DependentUpon>
    </Compile>
    <Compile Include="Samples\Layers\FeatureCollectionLayerFromPortal\FeatureCollectionLayerFromPortal.xaml.cs">
      <DependentUpon>FeatureCollectionLayerFromPortal.xaml</DependentUpon>
    </Compile>
    <Compile Include="Samples\Layers\FeatureCollectionLayerFromQuery\FeatureCollectionLayerFromQuery.xaml.cs">
      <DependentUpon>FeatureCollectionLayerFromQuery.xaml</DependentUpon>
    </Compile>
    <Compile Include="Samples\Layers\FeatureLayerDefinitionExpression\FeatureLayerDefinitionExpression.xaml.cs">
      <DependentUpon>FeatureLayerDefinitionExpression.xaml</DependentUpon>
    </Compile>
    <Compile Include="Samples\Layers\FeatureLayerDictionaryRenderer\FeatureLayerDictionaryRenderer.xaml.cs">
      <DependentUpon>FeatureLayerDictionaryRenderer.xaml</DependentUpon>
    </Compile>
    <Compile Include="Samples\Layers\FeatureLayerRenderingModeMap\FeatureLayerRenderingModeMap.xaml.cs">
      <DependentUpon>FeatureLayerRenderingModeMap.xaml</DependentUpon>
    </Compile>
    <Compile Include="Samples\Layers\FeatureLayerRenderingModeScene\FeatureLayerRenderingModeScene.xaml.cs">
      <DependentUpon>FeatureLayerRenderingModeScene.xaml</DependentUpon>
    </Compile>
    <Compile Include="Samples\Layers\FeatureLayerSelection\FeatureLayerSelection.xaml.cs">
      <DependentUpon>FeatureLayerSelection.xaml</DependentUpon>
    </Compile>
    <Compile Include="Samples\Layers\FeatureLayerUrl\FeatureLayerUrl.xaml.cs">
      <DependentUpon>FeatureLayerUrl.xaml</DependentUpon>
    </Compile>
    <Compile Include="Samples\Layers\MapImageLayerTables\MapImageLayerTables.xaml.cs">
      <DependentUpon>MapImageLayerTables.xaml</DependentUpon>
    </Compile>
    <Compile Include="Samples\Layers\MapImageSublayerQuery\MapImageSublayerQuery.xaml.cs">
      <DependentUpon>MapImageSublayerQuery.xaml</DependentUpon>
    </Compile>
    <Compile Include="Samples\Layers\RasterHillshade\RasterHillshade.xaml.cs">
      <DependentUpon>RasterHillshade.xaml</DependentUpon>
    </Compile>
    <Compile Include="Samples\Layers\RasterLayerFile\RasterLayerFile.xaml.cs">
      <DependentUpon>RasterLayerFile.xaml</DependentUpon>
    </Compile>
    <Compile Include="Samples\Layers\RasterLayerImageServiceRaster\RasterLayerImageServiceRaster.xaml.cs">
      <DependentUpon>RasterLayerImageServiceRaster.xaml</DependentUpon>
    </Compile>
    <Compile Include="Samples\Layers\RasterLayerRasterFunction\RasterLayerRasterFunction.xaml.cs">
      <DependentUpon>RasterLayerRasterFunction.xaml</DependentUpon>
    </Compile>
    <Compile Include="Samples\Layers\RasterRenderingRule\RasterRenderingRule.xaml.cs">
      <DependentUpon>RasterRenderingRule.xaml</DependentUpon>
    </Compile>
    <Compile Include="Samples\Layers\RasterRgbRenderer\RasterRgbRenderer.xaml.cs">
      <DependentUpon>RasterRgbRenderer.xaml</DependentUpon>
    </Compile>
    <Compile Include="Samples\Layers\SceneLayerSelection\SceneLayerSelection.xaml.cs">
      <DependentUpon>SceneLayerSelection.xaml</DependentUpon>
    </Compile>
    <Compile Include="Samples\Layers\SceneLayerUrl\SceneLayerUrl.xaml.cs">
      <DependentUpon>SceneLayerUrl.xaml</DependentUpon>
    </Compile>
    <Compile Include="Samples\Layers\StyleWmsLayer\StyleWmsLayer.xaml.cs">
      <DependentUpon>StyleWmsLayer.xaml</DependentUpon>
    </Compile>
    <Compile Include="Samples\Layers\ShowLabelsOnLayer\ShowLabelsOnLayer.xaml.cs">
      <DependentUpon>ShowLabelsOnLayer.xaml</DependentUpon>
    </Compile>
    <Compile Include="Samples\Layers\TimeBasedQuery\TimeBasedQuery.xaml.cs">
      <DependentUpon>TimeBasedQuery.xaml</DependentUpon>
    </Compile>
    <Compile Include="Samples\Layers\LoadWebTiledLayer\LoadWebTiledLayer.xaml.cs">
      <DependentUpon>LoadWebTiledLayer.xaml</DependentUpon>
    </Compile>
    <Compile Include="Samples\Layers\WmsIdentify\WmsIdentify.xaml.cs">
      <DependentUpon>WmsIdentify.xaml</DependentUpon>
    </Compile>
    <Compile Include="Samples\Layers\WMSLayerUrl\WMSLayerUrl.xaml.cs">
      <DependentUpon>WmsLayerUrl.xaml</DependentUpon>
    </Compile>
    <Compile Include="Samples\Layers\WmsServiceCatalog\WmsServiceCatalog.xaml.cs">
      <DependentUpon>WmsServiceCatalog.xaml</DependentUpon>
    </Compile>
    <Compile Include="Samples\Layers\WMTSLayer\WMTSLayer.xaml.cs">
      <DependentUpon>WMTSLayer.xaml</DependentUpon>
    </Compile>
    <Compile Include="Samples\Local Server\DynamicWorkspaceRaster\DynamicWorkspaceRaster.xaml.cs">
      <DependentUpon>DynamicWorkspaceRaster.xaml</DependentUpon>
    </Compile>
    <Compile Include="Samples\Local Server\DynamicWorkspaceShapefile\DynamicWorkspaceShapefile.xaml.cs">
      <DependentUpon>DynamicWorkspaceShapefile.xaml</DependentUpon>
    </Compile>
    <Compile Include="Samples\Local Server\LocalServerFeatureLayer\LocalServerFeatureLayer.xaml.cs">
      <DependentUpon>LocalServerFeatureLayer.xaml</DependentUpon>
    </Compile>
    <Compile Include="Samples\Local Server\LocalServerGeoprocessing\LocalServerGeoprocessing.xaml.cs">
      <DependentUpon>LocalServerGeoprocessing.xaml</DependentUpon>
    </Compile>
    <Compile Include="Samples\Local Server\LocalServerMapImageLayer\LocalServerMapImageLayer.xaml.cs">
      <DependentUpon>LocalServerMapImageLayer.xaml</DependentUpon>
    </Compile>
    <Compile Include="Samples\Local Server\LocalServerServices\LocalServerServices.xaml.cs">
      <DependentUpon>LocalServerServices.xaml</DependentUpon>
    </Compile>
    <Compile Include="Samples\Location\DisplayDeviceLocation\DisplayDeviceLocation.xaml.cs">
      <DependentUpon>DisplayDeviceLocation.xaml</DependentUpon>
    </Compile>
    <Compile Include="Samples\MapView\DisplayGrid\DisplayGrid.xaml.cs">
      <DependentUpon>DisplayGrid.xaml</DependentUpon>
    </Compile>
    <Compile Include="Samples\MapView\ChangeTimeExtent\ChangeTimeExtent.xaml.cs">
      <DependentUpon>ChangeTimeExtent.xaml</DependentUpon>
    </Compile>
    <Compile Include="Samples\MapView\ChangeViewpoint\ChangeViewpoint.xaml.cs">
      <DependentUpon>ChangeViewpoint.xaml</DependentUpon>
    </Compile>
    <Compile Include="Samples\MapView\DisplayDrawingStatus\DisplayDrawingStatus.xaml.cs">
      <DependentUpon>DisplayDrawingStatus.xaml</DependentUpon>
    </Compile>
    <Compile Include="Samples\MapView\DisplayLayerViewState\DisplayLayerViewState.xaml.cs">
      <DependentUpon>DisplayLayerViewState.xaml</DependentUpon>
    </Compile>
    <Compile Include="Samples\MapView\FeatureLayerTimeOffset\FeatureLayerTimeOffset.xaml.cs">
      <DependentUpon>FeatureLayerTimeOffset.xaml</DependentUpon>
    </Compile>
    <Compile Include="Samples\MapView\GeoViewSync\GeoViewSync.xaml.cs">
      <DependentUpon>GeoViewSync.xaml</DependentUpon>
    </Compile>
    <Compile Include="Samples\MapView\MapRotation\MapRotation.xaml.cs">
      <DependentUpon>MapRotation.xaml</DependentUpon>
    </Compile>
    <Compile Include="Samples\MapView\ShowCallout\ShowCallout.xaml.cs">
      <DependentUpon>ShowCallout.xaml</DependentUpon>
    </Compile>
    <Compile Include="Samples\MapView\ShowMagnifier\ShowMagnifier.xaml.cs">
      <DependentUpon>ShowMagnifier.xaml</DependentUpon>
    </Compile>
    <Compile Include="Samples\MapView\TakeScreenshot\TakeScreenshot.xaml.cs">
      <DependentUpon>TakeScreenshot.xaml</DependentUpon>
    </Compile>
    <Compile Include="Samples\Map\AccessLoadStatus\AccessLoadStatus.xaml.cs">
      <DependentUpon>AccessLoadStatus.xaml</DependentUpon>
    </Compile>
    <Compile Include="Samples\Map\AuthorMap\AuthorMap.xaml.cs">
      <DependentUpon>AuthorMap.xaml</DependentUpon>
    </Compile>
    <Compile Include="Samples\Map\ChangeBasemap\ChangeBasemap.xaml.cs">
      <DependentUpon>ChangeBasemap.xaml</DependentUpon>
    </Compile>
    <Compile Include="Samples\Map\DisplayMap\DisplayMap.xaml.cs">
      <DependentUpon>DisplayMap.xaml</DependentUpon>
    </Compile>
    <Compile Include="Samples\Map\GenerateOfflineMap\GenerateOfflineMap.xaml.cs">
      <DependentUpon>GenerateOfflineMap.xaml</DependentUpon>
    </Compile>
    <Compile Include="Samples\Map\ManageBookmarks\ManageBookmarks.xaml.cs">
      <DependentUpon>ManageBookmarks.xaml</DependentUpon>
    </Compile>
    <Compile Include="Samples\Map\OpenMapURL\OpenMapURL.xaml.cs">
      <DependentUpon>OpenMapURL.xaml</DependentUpon>
    </Compile>
    <Compile Include="Samples\Map\OpenMobileMap\OpenMobileMap.xaml.cs">
      <DependentUpon>OpenMobileMap.xaml</DependentUpon>
    </Compile>
    <Compile Include="Samples\Map\OpenScene\OpenScene.xaml.cs">
      <DependentUpon>OpenScene.xaml</DependentUpon>
    </Compile>
    <Compile Include="Samples\Map\SearchPortalMaps\SearchPortalMaps.xaml.cs">
      <DependentUpon>SearchPortalMaps.xaml</DependentUpon>
    </Compile>
    <Compile Include="Samples\Map\SetInitialMapArea\SetInitialMapArea.xaml.cs">
      <DependentUpon>SetInitialMapArea.xaml</DependentUpon>
    </Compile>
    <Compile Include="Samples\Map\SetInitialMapLocation\SetInitialMapLocation.xaml.cs">
      <DependentUpon>SetInitialMapLocation.xaml</DependentUpon>
    </Compile>
    <Compile Include="Samples\Map\SetMapSpatialReference\SetMapSpatialReference.xaml.cs">
      <DependentUpon>SetMapSpatialReference.xaml</DependentUpon>
    </Compile>
    <Compile Include="Samples\Map\SetMinMaxScale\SetMinMaxScale.xaml.cs">
      <DependentUpon>SetMinMaxScale.xaml</DependentUpon>
    </Compile>
    <Compile Include="Samples\Network Analysis\ClosestFacilityStatic\ClosestFacilityStatic.xaml.cs">
      <DependentUpon>ClosestFacilityStatic.xaml</DependentUpon>
    </Compile>
    <Compile Include="Samples\Network Analysis\ClosestFacility\ClosestFacility.xaml.cs">
      <DependentUpon>ClosestFacility.xaml</DependentUpon>
    </Compile>
    <Compile Include="Samples\Network Analysis\FindRoute\FindRoute.xaml.cs">
      <DependentUpon>FindRoute.xaml</DependentUpon>
    </Compile>
    <Compile Include="Samples\Network Analysis\FindServiceArea\FindServiceArea.xaml.cs">
      <DependentUpon>FindServiceArea.xaml</DependentUpon>
    </Compile>
    <Compile Include="Samples\Search\FindAddress\FindAddress.xaml.cs">
      <DependentUpon>FindAddress.xaml</DependentUpon>
    </Compile>
    <Compile Include="Samples\Search\FindPlace\FindPlace.xaml.cs">
      <DependentUpon>FindPlace.xaml</DependentUpon>
    </Compile>
    <Compile Include="Samples\Security\IntegratedWindowsAuth\IntegratedWindowsAuth.xaml.cs">
      <DependentUpon>IntegratedWindowsAuth.xaml</DependentUpon>
    </Compile>
    <Compile Include="Samples\Security\IntegratedWindowsAuth\LoginWindow.xaml.cs">
      <DependentUpon>LoginWindow.xaml</DependentUpon>
    </Compile>
    <Compile Include="Samples\Security\OAuth\OAuth.xaml.cs">
      <DependentUpon>OAuth.xaml</DependentUpon>
    </Compile>
    <Compile Include="Samples\Security\TokenSecuredChallenge\TokenSecuredChallenge.xaml.cs">
      <DependentUpon>TokenSecuredChallenge.xaml</DependentUpon>
    </Compile>
    <Compile Include="Samples\Symbology\FeatureLayerExtrusion\FeatureLayerExtrusion.xaml.cs">
      <DependentUpon>FeatureLayerExtrusion.xaml</DependentUpon>
    </Compile>
    <Compile Include="Samples\Symbology\RenderPictureMarkers\RenderPictureMarkers.xaml.cs">
      <DependentUpon>RenderPictureMarkers.xaml</DependentUpon>
    </Compile>
    <Compile Include="Samples\Symbology\RenderSimpleMarkers\RenderSimpleMarkers.xaml.cs">
      <DependentUpon>RenderSimpleMarkers.xaml</DependentUpon>
    </Compile>
    <Compile Include="Samples\Symbology\RenderUniqueValues\RenderUniqueValues.xaml.cs">
      <DependentUpon>RenderUniqueValues.xaml</DependentUpon>
    </Compile>
    <Compile Include="Samples\Symbology\SimpleRenderers\SimpleRenderers.xaml.cs">
      <DependentUpon>SimpleRenderers.xaml</DependentUpon>
    </Compile>
    <Compile Include="Samples\Symbology\UseDistanceCompositeSym\UseDistanceCompositeSym.xaml.cs">
      <DependentUpon>UseDistanceCompositeSym.xaml</DependentUpon>
    </Compile>
  </ItemGroup>
  <ItemGroup>
    <!-- Sample XAML -->
<<<<<<< HEAD
    <Page Include="Samples\Map\ChangeAtmosphereEffect\ChangeAtmosphereEffect.xaml">
      <Generator>MSBuild:Compile</Generator>
      <SubType>Designer</SubType>
    </Page>
=======
	<Page Include="Samples\GraphicsOverlay\ScenePropertiesExpressions\ScenePropertiesExpressions.xaml">
		<Generator>MSBuild:Compile</Generator>
		<SubType>Designer</SubType>
	</Page>
>>>>>>> cb76424f
    <Page Include="Samples\Geometry\SpatialOperations\SpatialOperations.xaml">
      <Generator>MSBuild:Compile</Generator>
      <SubType>Designer</SubType>
    </Page>
    <Page Include="Samples\MapView\IdentifyLayers\IdentifyLayers.xaml">
      <Generator>MSBuild:Compile</Generator>
      <SubType>Designer</SubType>
    </Page>
    <Page Include="Samples\Layers\ListKmlContents\ListKmlContents.xaml">
      <Generator>MSBuild:Compile</Generator>
      <SubType>Designer</SubType>
    </Page>
    <Page Include="Samples\Layers\IdentifyKmlFeatures\IdentifyKmlFeatures.xaml">
      <Generator>MSBuild:Compile</Generator>
      <SubType>Designer</SubType>
    </Page>
    <Page Include="Samples\Layers\DisplayKmlNetworkLinks\DisplayKmlNetworkLinks.xaml">
      <Generator>MSBuild:Compile</Generator>
      <SubType>Designer</SubType>
    </Page>
    <Page Include="Samples\Layers\DisplayKml\DisplayKml.xaml">
      <Generator>MSBuild:Compile</Generator>
      <SubType>Designer</SubType>
    </Page>
    <Page Include="Samples\Map\GenerateOfflineMap\GenerateOfflineMap.xaml">
      <Generator>MSBuild:Compile</Generator>
      <SubType>Designer</SubType>
    </Page>
    <Page Include="Samples\Map\OpenScene\OpenScene.xaml">
      <Generator>MSBuild:Compile</Generator>
      <SubType>Designer</SubType>
    </Page>
    <Page Include="Samples\Network Analysis\FindServiceArea\FindServiceArea.xaml">
      <SubType>Designer</SubType>
      <Generator>MSBuild:Compile</Generator>
    </Page>
    <Page Include="Samples\Analysis\DistanceMeasurement\DistanceMeasurement.xaml">
      <Generator>MSBuild:Compile</Generator>
      <SubType>Designer</SubType>
    </Page>
    <Page Include="Samples\Analysis\LineOfSightGeoElement\LineOfSightGeoElement.xaml">
      <Generator>MSBuild:Compile</Generator>
      <SubType>Designer</SubType>
    </Page>
    <Page Include="Samples\Analysis\LineOfSightLocation\LineOfSightLocation.xaml">
      <Generator>MSBuild:Compile</Generator>
      <SubType>Designer</SubType>
    </Page>
    <Page Include="Samples\Analysis\QueryFeatureCountAndExtent\QueryFeatureCountAndExtent.xaml">
      <Generator>MSBuild:Compile</Generator>
      <SubType>Designer</SubType>
    </Page>
    <Page Include="Samples\Analysis\ViewshedCamera\ViewshedCamera.xaml">
      <Generator>MSBuild:Compile</Generator>
      <SubType>Designer</SubType>
    </Page>
    <Page Include="Samples\Analysis\ViewshedGeoElement\ViewshedGeoElement.xaml">
      <Generator>MSBuild:Compile</Generator>
      <SubType>Designer</SubType>
    </Page>
    <Page Include="Samples\Analysis\ViewshedLocation\ViewshedLocation.xaml">
      <Generator>MSBuild:Compile</Generator>
      <SubType>Designer</SubType>
    </Page>
    <Page Include="Samples\Data\EditAndSyncFeatures\EditAndSyncFeatures.xaml">
      <Generator>MSBuild:Compile</Generator>
      <SubType>Designer</SubType>
    </Page>
    <Page Include="Samples\Data\FeatureLayerGeodatabase\FeatureLayerGeodatabase.xaml">
      <Generator>MSBuild:Compile</Generator>
      <SubType>Designer</SubType>
    </Page>
    <Page Include="Samples\Data\FeatureLayerGeoPackage\FeatureLayerGeoPackage.xaml">
      <Generator>MSBuild:Compile</Generator>
      <SubType>Designer</SubType>
    </Page>
    <Page Include="Samples\Data\FeatureLayerQuery\FeatureLayerQuery.xaml">
      <Generator>MSBuild:Compile</Generator>
      <SubType>Designer</SubType>
    </Page>
    <Page Include="Samples\Data\FeatureLayerShapefile\FeatureLayerShapefile.xaml">
      <Generator>MSBuild:Compile</Generator>
      <SubType>Designer</SubType>
    </Page>
    <Page Include="Samples\Data\GenerateGeodatabase\GenerateGeodatabase.xaml">
      <Generator>MSBuild:Compile</Generator>
      <SubType>Designer</SubType>
    </Page>
    <Page Include="Samples\Data\GeodatabaseTransactions\GeodatabaseTransactions.xaml">
      <Generator>MSBuild:Compile</Generator>
      <SubType>Designer</SubType>
    </Page>
    <Page Include="Samples\Data\ListRelatedFeatures\ListRelatedFeatures.xaml">
      <Generator>MSBuild:Compile</Generator>
      <SubType>Designer</SubType>
    </Page>
    <Page Include="Samples\Data\RasterLayerGeoPackage\RasterLayerGeoPackage.xaml">
      <Generator>MSBuild:Compile</Generator>
      <SubType>Designer</SubType>
    </Page>
    <Page Include="Samples\Data\ReadGeoPackage\ReadGeoPackage.xaml">
      <Generator>MSBuild:Compile</Generator>
      <SubType>Designer</SubType>
    </Page>
    <Page Include="Samples\Data\ReadShapefileMetadata\ReadShapefileMetadata.xaml">
      <Generator>MSBuild:Compile</Generator>
      <SubType>Designer</SubType>
    </Page>
    <Page Include="Samples\Data\ServiceFeatureTableCache\ServiceFeatureTableCache.xaml">
      <Generator>MSBuild:Compile</Generator>
      <SubType>Designer</SubType>
    </Page>
    <Page Include="Samples\Data\ServiceFeatureTableManualCache\ServiceFeatureTableManualCache.xaml">
      <Generator>MSBuild:Compile</Generator>
      <SubType>Designer</SubType>
    </Page>
    <Page Include="Samples\Data\ServiceFeatureTableNoCache\ServiceFeatureTableNoCache.xaml">
      <Generator>MSBuild:Compile</Generator>
      <SubType>Designer</SubType>
    </Page>
    <Page Include="Samples\Data\StatisticalQuery\StatisticalQuery.xaml">
      <Generator>MSBuild:Compile</Generator>
      <SubType>Designer</SubType>
    </Page>
    <Page Include="Samples\Data\StatsQueryGroupAndSort\StatsQueryGroupAndSort.xaml">
      <Generator>MSBuild:Compile</Generator>
      <SubType>Designer</SubType>
    </Page>
    <Page Include="Samples\Data\SymbolizeShapefile\SymbolizeShapefile.xaml">
      <Generator>MSBuild:Compile</Generator>
      <SubType>Designer</SubType>
    </Page>
    <Page Include="Samples\Geometry\DensifyAndGeneralize\DensifyAndGeneralize.xaml">
      <Generator>MSBuild:Compile</Generator>
      <SubType>Designer</SubType>
    </Page>
    <Page Include="Samples\Geometry\BufferList\BufferList.xaml">
      <Generator>MSBuild:Compile</Generator>
      <SubType>Designer</SubType>
    </Page>
    <Page Include="Samples\Geometry\Buffer\Buffer.xaml">
      <Generator>MSBuild:Compile</Generator>
      <SubType>Designer</SubType>
    </Page>
    <Page Include="Samples\Geometry\ClipGeometry\ClipGeometry.xaml">
      <Generator>MSBuild:Compile</Generator>
      <SubType>Designer</SubType>
    </Page>
    <Page Include="Samples\Geometry\ConvexHullList\ConvexHullList.xaml">
      <Generator>MSBuild:Compile</Generator>
      <SubType>Designer</SubType>
    </Page>
    <Page Include="Samples\Geometry\ConvexHull\ConvexHull.xaml">
      <Generator>MSBuild:Compile</Generator>
      <SubType>Designer</SubType>
    </Page>
    <Page Include="Samples\Geometry\CutGeometry\CutGeometry.xaml">
      <Generator>MSBuild:Compile</Generator>
      <SubType>Designer</SubType>
    </Page>
    <Page Include="Samples\Geometry\GeodesicOperations\GeodesicOperations.xaml">
      <Generator>MSBuild:Compile</Generator>
      <SubType>Designer</SubType>
    </Page>
    <Page Include="Samples\Geometry\NearestVertex\NearestVertex.xaml">
      <Generator>MSBuild:Compile</Generator>
      <SubType>Designer</SubType>
    </Page>
    <Page Include="Samples\Geometry\CreateGeometries\CreateGeometries.xaml">
      <Generator>MSBuild:Compile</Generator>
      <SubType>Designer</SubType>
    </Page>
    <Page Include="Samples\Geometry\ListTransformations\ListTransformations.xaml">
      <Generator>MSBuild:Compile</Generator>
      <SubType>Designer</SubType>
    </Page>
    <Page Include="Samples\Geometry\ProjectWithSpecificTransformation\ProjectWithSpecificTransformation.xaml">
      <Generator>MSBuild:Compile</Generator>
      <SubType>Designer</SubType>
    </Page>
    <Page Include="Samples\Geometry\SpatialRelationships\SpatialRelationships.xaml">
      <Generator>MSBuild:Compile</Generator>
      <SubType>Designer</SubType>
    </Page>
    <Page Include="Samples\Geometry\FormatCoordinates\FormatCoordinates.xaml">
      <Generator>MSBuild:Compile</Generator>
      <SubType>Designer</SubType>
    </Page>
    <Page Include="Samples\Geoprocessing\AnalyzeHotspots\AnalyzeHotspots.xaml">
      <Generator>MSBuild:Compile</Generator>
      <SubType>Designer</SubType>
    </Page>
    <Page Include="Samples\Geoprocessing\AnalyzeViewshed\AnalyzeViewshed.xaml">
      <Generator>MSBuild:Compile</Generator>
      <SubType>Designer</SubType>
    </Page>
    <Page Include="Samples\Geoprocessing\ListGeodatabaseVersions\ListGeodatabaseVersions.xaml">
      <Generator>MSBuild:Compile</Generator>
      <SubType>Designer</SubType>
    </Page>
    <Page Include="Samples\GraphicsOverlay\AddGraphicsRenderer\AddGraphicsRenderer.xaml">
      <Generator>MSBuild:Compile</Generator>
      <SubType>Designer</SubType>
    </Page>
    <Page Include="Samples\GraphicsOverlay\AddGraphicsWithSymbols\AddGraphicsWithSymbols.xaml">
      <Generator>MSBuild:Compile</Generator>
      <SubType>Designer</SubType>
    </Page>
    <Page Include="Samples\GraphicsOverlay\Animate3DGraphic\Animate3DGraphic.xaml">
      <Generator>MSBuild:Compile</Generator>
      <SubType>Designer</SubType>
    </Page>
    <Page Include="Samples\GraphicsOverlay\IdentifyGraphics\IdentifyGraphics.xaml">
      <Generator>MSBuild:Compile</Generator>
      <SubType>Designer</SubType>
    </Page>
    <Page Include="Samples\GraphicsOverlay\SketchOnMap\SketchOnMap.xaml">
      <Generator>MSBuild:Compile</Generator>
      <SubType>Designer</SubType>
    </Page>
    <Page Include="Samples\GraphicsOverlay\SurfacePlacements\SurfacePlacements.xaml">
      <Generator>MSBuild:Compile</Generator>
      <SubType>Designer</SubType>
    </Page>
    <Page Include="Samples\Hydrography\AddEncExchangeSet\AddEncExchangeSet.xaml">
      <Generator>MSBuild:Compile</Generator>
      <SubType>Designer</SubType>
    </Page>
    <Page Include="Samples\Hydrography\ChangeEncDisplaySettings\ChangeEncDisplaySettings.xaml">
      <Generator>MSBuild:Compile</Generator>
      <SubType>Designer</SubType>
    </Page>
    <Page Include="Samples\Hydrography\SelectEncFeatures\SelectEncFeatures.xaml">
      <Generator>MSBuild:Compile</Generator>
      <SubType>Designer</SubType>
    </Page>
    <Page Include="Samples\Layers\ArcGISMapImageLayerUrl\ArcGISMapImageLayerUrl.xaml">
      <Generator>MSBuild:Compile</Generator>
      <SubType>Designer</SubType>
    </Page>
    <Page Include="Samples\Layers\ArcGISTiledLayerUrl\ArcGISTiledLayerUrl.xaml">
      <Generator>MSBuild:Compile</Generator>
      <SubType>Designer</SubType>
    </Page>
    <Page Include="Samples\Layers\ArcGISVectorTiledLayerUrl\ArcGISVectorTiledLayerUrl.xaml">
      <Generator>MSBuild:Compile</Generator>
      <SubType>Designer</SubType>
    </Page>
    <Page Include="Samples\Layers\ChangeBlendRenderer\ChangeBlendRenderer.xaml">
      <Generator>MSBuild:Compile</Generator>
      <SubType>Designer</SubType>
    </Page>
    <Page Include="Samples\Layers\ChangeFeatureLayerRenderer\ChangeFeatureLayerRenderer.xaml">
      <Generator>MSBuild:Compile</Generator>
      <SubType>Designer</SubType>
    </Page>
    <Page Include="Samples\Layers\ChangeStretchRenderer\ChangeStretchRenderer.xaml">
      <Generator>MSBuild:Compile</Generator>
      <SubType>Designer</SubType>
    </Page>
    <Page Include="Samples\Layers\ChangeSublayerRenderer\ChangeSublayerRenderer.xaml">
      <Generator>MSBuild:Compile</Generator>
      <SubType>Designer</SubType>
    </Page>
    <Page Include="Samples\Layers\ChangeSublayerVisibility\ChangeSublayerVisibility.xaml">
      <Generator>MSBuild:Compile</Generator>
      <SubType>Designer</SubType>
    </Page>
    <Page Include="Samples\Layers\CreateFeatureCollectionLayer\CreateFeatureCollectionLayer.xaml">
      <Generator>MSBuild:Compile</Generator>
      <SubType>Designer</SubType>
    </Page>
    <Page Include="Samples\Layers\DisplayScene\DisplayScene.xaml">
      <Generator>MSBuild:Compile</Generator>
      <SubType>Designer</SubType>
    </Page>
    <Page Include="Samples\Layers\ExportTiles\ExportTiles.xaml">
      <Generator>MSBuild:Compile</Generator>
      <SubType>Designer</SubType>
    </Page>
    <Page Include="Samples\Layers\FeatureCollectionLayerFromPortal\FeatureCollectionLayerFromPortal.xaml">
      <Generator>MSBuild:Compile</Generator>
      <SubType>Designer</SubType>
    </Page>
    <Page Include="Samples\Layers\FeatureCollectionLayerFromQuery\FeatureCollectionLayerFromQuery.xaml">
      <Generator>MSBuild:Compile</Generator>
      <SubType>Designer</SubType>
    </Page>
    <Page Include="Samples\Layers\FeatureLayerDefinitionExpression\FeatureLayerDefinitionExpression.xaml">
      <Generator>MSBuild:Compile</Generator>
      <SubType>Designer</SubType>
    </Page>
    <Page Include="Samples\Layers\FeatureLayerDictionaryRenderer\FeatureLayerDictionaryRenderer.xaml">
      <Generator>MSBuild:Compile</Generator>
      <SubType>Designer</SubType>
    </Page>
    <Page Include="Samples\Layers\FeatureLayerRenderingModeMap\FeatureLayerRenderingModeMap.xaml">
      <Generator>MSBuild:Compile</Generator>
      <SubType>Designer</SubType>
    </Page>
    <Page Include="Samples\Layers\FeatureLayerRenderingModeScene\FeatureLayerRenderingModeScene.xaml">
      <Generator>MSBuild:Compile</Generator>
      <SubType>Designer</SubType>
    </Page>
    <Page Include="Samples\Layers\FeatureLayerSelection\FeatureLayerSelection.xaml">
      <Generator>MSBuild:Compile</Generator>
      <SubType>Designer</SubType>
    </Page>
    <Page Include="Samples\Layers\FeatureLayerUrl\FeatureLayerUrl.xaml">
      <Generator>MSBuild:Compile</Generator>
      <SubType>Designer</SubType>
    </Page>
    <Page Include="Samples\Layers\MapImageLayerTables\MapImageLayerTables.xaml">
      <Generator>MSBuild:Compile</Generator>
      <SubType>Designer</SubType>
    </Page>
    <Page Include="Samples\Layers\MapImageSublayerQuery\MapImageSublayerQuery.xaml">
      <Generator>MSBuild:Compile</Generator>
      <SubType>Designer</SubType>
    </Page>
    <Page Include="Samples\Layers\RasterHillshade\RasterHillshade.xaml">
      <Generator>MSBuild:Compile</Generator>
      <SubType>Designer</SubType>
    </Page>
    <Page Include="Samples\Layers\RasterLayerFile\RasterLayerFile.xaml">
      <Generator>MSBuild:Compile</Generator>
      <SubType>Designer</SubType>
    </Page>
    <Page Include="Samples\Layers\RasterLayerImageServiceRaster\RasterLayerImageServiceRaster.xaml">
      <Generator>MSBuild:Compile</Generator>
      <SubType>Designer</SubType>
    </Page>
    <Page Include="Samples\Layers\RasterLayerRasterFunction\RasterLayerRasterFunction.xaml">
      <Generator>MSBuild:Compile</Generator>
      <SubType>Designer</SubType>
    </Page>
    <Page Include="Samples\Layers\RasterRenderingRule\RasterRenderingRule.xaml">
      <Generator>MSBuild:Compile</Generator>
      <SubType>Designer</SubType>
    </Page>
    <Page Include="Samples\Layers\RasterRgbRenderer\RasterRgbRenderer.xaml">
      <Generator>MSBuild:Compile</Generator>
      <SubType>Designer</SubType>
    </Page>
    <Page Include="Samples\Layers\SceneLayerSelection\SceneLayerSelection.xaml">
      <Generator>MSBuild:Compile</Generator>
      <SubType>Designer</SubType>
    </Page>
    <Page Include="Samples\Layers\SceneLayerUrl\SceneLayerUrl.xaml">
      <Generator>MSBuild:Compile</Generator>
      <SubType>Designer</SubType>
    </Page>
    <Page Include="Samples\Layers\StyleWmsLayer\StyleWmsLayer.xaml">
      <Generator>MSBuild:Compile</Generator>
      <SubType>Designer</SubType>
    </Page>
    <Page Include="Samples\Layers\ShowLabelsOnLayer\ShowLabelsOnLayer.xaml">
      <Generator>MSBuild:Compile</Generator>
      <SubType>Designer</SubType>
    </Page>
    <Page Include="Samples\Layers\TimeBasedQuery\TimeBasedQuery.xaml">
      <Generator>MSBuild:Compile</Generator>
      <SubType>Designer</SubType>
    </Page>
    <Page Include="Samples\Layers\LoadWebTiledLayer\LoadWebTiledLayer.xaml">
      <Generator>MSBuild:Compile</Generator>
      <SubType>Designer</SubType>
    </Page>
    <Page Include="Samples\Layers\WmsIdentify\WmsIdentify.xaml">
      <Generator>MSBuild:Compile</Generator>
      <SubType>Designer</SubType>
    </Page>
    <Page Include="Samples\Layers\WMSLayerUrl\WmsLayerUrl.xaml">
      <Generator>MSBuild:Compile</Generator>
      <SubType>Designer</SubType>
    </Page>
    <Page Include="Samples\Layers\WmsServiceCatalog\WmsServiceCatalog.xaml">
      <Generator>MSBuild:Compile</Generator>
      <SubType>Designer</SubType>
    </Page>
    <Page Include="Samples\Layers\WMTSLayer\WMTSLayer.xaml">
      <Generator>MSBuild:Compile</Generator>
      <SubType>Designer</SubType>
    </Page>
    <Page Include="Samples\Local Server\DynamicWorkspaceRaster\DynamicWorkspaceRaster.xaml">
      <Generator>MSBuild:Compile</Generator>
      <SubType>Designer</SubType>
    </Page>
    <Page Include="Samples\Local Server\DynamicWorkspaceShapefile\DynamicWorkspaceShapefile.xaml">
      <Generator>MSBuild:Compile</Generator>
      <SubType>Designer</SubType>
    </Page>
    <Page Include="Samples\Local Server\LocalServerFeatureLayer\LocalServerFeatureLayer.xaml">
      <Generator>MSBuild:Compile</Generator>
      <SubType>Designer</SubType>
    </Page>
    <Page Include="Samples\Local Server\LocalServerGeoprocessing\LocalServerGeoprocessing.xaml">
      <Generator>MSBuild:Compile</Generator>
      <SubType>Designer</SubType>
    </Page>
    <Page Include="Samples\Local Server\LocalServerMapImageLayer\LocalServerMapImageLayer.xaml">
      <Generator>MSBuild:Compile</Generator>
      <SubType>Designer</SubType>
    </Page>
    <Page Include="Samples\Local Server\LocalServerServices\LocalServerServices.xaml">
      <Generator>MSBuild:Compile</Generator>
      <SubType>Designer</SubType>
    </Page>
    <Page Include="Samples\Location\DisplayDeviceLocation\DisplayDeviceLocation.xaml">
      <Generator>MSBuild:Compile</Generator>
      <SubType>Designer</SubType>
    </Page>
    <Page Include="Samples\MapView\DisplayGrid\DisplayGrid.xaml">
      <Generator>MSBuild:Compile</Generator>
      <SubType>Designer</SubType>
    </Page>
    <Page Include="Samples\MapView\ChangeTimeExtent\ChangeTimeExtent.xaml">
      <Generator>MSBuild:Compile</Generator>
      <SubType>Designer</SubType>
    </Page>
    <Page Include="Samples\MapView\ChangeViewpoint\ChangeViewpoint.xaml">
      <Generator>MSBuild:Compile</Generator>
      <SubType>Designer</SubType>
    </Page>
    <Page Include="Samples\MapView\DisplayDrawingStatus\DisplayDrawingStatus.xaml">
      <Generator>MSBuild:Compile</Generator>
      <SubType>Designer</SubType>
    </Page>
    <Page Include="Samples\MapView\DisplayLayerViewState\DisplayLayerViewState.xaml">
      <Generator>MSBuild:Compile</Generator>
      <SubType>Designer</SubType>
    </Page>
    <Page Include="Samples\MapView\FeatureLayerTimeOffset\FeatureLayerTimeOffset.xaml">
      <Generator>MSBuild:Compile</Generator>
      <SubType>Designer</SubType>
    </Page>
    <Page Include="Samples\MapView\GeoViewSync\GeoViewSync.xaml">
      <Generator>MSBuild:Compile</Generator>
      <SubType>Designer</SubType>
    </Page>
    <Page Include="Samples\MapView\MapRotation\MapRotation.xaml">
      <Generator>MSBuild:Compile</Generator>
      <SubType>Designer</SubType>
    </Page>
    <Page Include="Samples\MapView\ShowCallout\ShowCallout.xaml">
      <Generator>MSBuild:Compile</Generator>
      <SubType>Designer</SubType>
    </Page>
    <Page Include="Samples\MapView\ShowMagnifier\ShowMagnifier.xaml">
      <Generator>MSBuild:Compile</Generator>
      <SubType>Designer</SubType>
    </Page>
    <Page Include="Samples\MapView\TakeScreenshot\TakeScreenshot.xaml">
      <Generator>MSBuild:Compile</Generator>
      <SubType>Designer</SubType>
    </Page>
    <Page Include="Samples\Map\AccessLoadStatus\AccessLoadStatus.xaml">
      <Generator>MSBuild:Compile</Generator>
      <SubType>Designer</SubType>
    </Page>
    <Page Include="Samples\Map\AuthorMap\AuthorMap.xaml">
      <Generator>MSBuild:Compile</Generator>
      <SubType>Designer</SubType>
    </Page>
    <Page Include="Samples\Map\ChangeBasemap\ChangeBasemap.xaml">
      <Generator>MSBuild:Compile</Generator>
      <SubType>Designer</SubType>
    </Page>
    <Page Include="Samples\Map\DisplayMap\DisplayMap.xaml">
      <Generator>MSBuild:Compile</Generator>
      <SubType>Designer</SubType>
    </Page>
    <Page Include="Samples\Map\ManageBookmarks\ManageBookmarks.xaml">
      <Generator>MSBuild:Compile</Generator>
      <SubType>Designer</SubType>
    </Page>
    <Page Include="Samples\Map\OpenMapURL\OpenMapURL.xaml">
      <Generator>MSBuild:Compile</Generator>
      <SubType>Designer</SubType>
    </Page>
    <Page Include="Samples\Map\OpenMobileMap\OpenMobileMap.xaml">
      <Generator>MSBuild:Compile</Generator>
      <SubType>Designer</SubType>
    </Page>
    <Page Include="Samples\Map\SearchPortalMaps\SearchPortalMaps.xaml">
      <Generator>MSBuild:Compile</Generator>
      <SubType>Designer</SubType>
    </Page>
    <Page Include="Samples\Map\SetInitialMapArea\SetInitialMapArea.xaml">
      <Generator>MSBuild:Compile</Generator>
      <SubType>Designer</SubType>
    </Page>
    <Page Include="Samples\Map\SetInitialMapLocation\SetInitialMapLocation.xaml">
      <Generator>MSBuild:Compile</Generator>
      <SubType>Designer</SubType>
    </Page>
    <Page Include="Samples\Map\SetMapSpatialReference\SetMapSpatialReference.xaml">
      <Generator>MSBuild:Compile</Generator>
      <SubType>Designer</SubType>
    </Page>
    <Page Include="Samples\Map\SetMinMaxScale\SetMinMaxScale.xaml">
      <Generator>MSBuild:Compile</Generator>
      <SubType>Designer</SubType>
    </Page>
    <Page Include="Samples\Network Analysis\ClosestFacilityStatic\ClosestFacilityStatic.xaml">
      <Generator>MSBuild:Compile</Generator>
      <SubType>Designer</SubType>
    </Page>
    <Page Include="Samples\Network Analysis\ClosestFacility\ClosestFacility.xaml">
      <Generator>MSBuild:Compile</Generator>
      <SubType>Designer</SubType>
    </Page>
    <Page Include="Samples\Network Analysis\FindRoute\FindRoute.xaml">
      <Generator>MSBuild:Compile</Generator>
      <SubType>Designer</SubType>
    </Page>
    <Page Include="Samples\Search\FindAddress\FindAddress.xaml">
      <Generator>MSBuild:Compile</Generator>
      <SubType>Designer</SubType>
    </Page>
    <Page Include="Samples\Search\FindPlace\FindPlace.xaml">
      <Generator>MSBuild:Compile</Generator>
      <SubType>Designer</SubType>
    </Page>
    <Page Include="Samples\Security\IntegratedWindowsAuth\IntegratedWindowsAuth.xaml">
      <Generator>MSBuild:Compile</Generator>
      <SubType>Designer</SubType>
    </Page>
    <Page Include="Samples\Security\IntegratedWindowsAuth\LoginWindow.xaml">
      <Generator>MSBuild:Compile</Generator>
      <SubType>Designer</SubType>
    </Page>
    <Page Include="Samples\Security\OAuth\OAuth.xaml">
      <Generator>MSBuild:Compile</Generator>
      <SubType>Designer</SubType>
    </Page>
    <Page Include="Samples\Security\TokenSecuredChallenge\TokenSecuredChallenge.xaml">
      <Generator>MSBuild:Compile</Generator>
      <SubType>Designer</SubType>
    </Page>
    <Page Include="Samples\Symbology\FeatureLayerExtrusion\FeatureLayerExtrusion.xaml">
      <Generator>MSBuild:Compile</Generator>
      <SubType>Designer</SubType>
    </Page>
    <Page Include="Samples\Symbology\RenderPictureMarkers\RenderPictureMarkers.xaml">
      <Generator>MSBuild:Compile</Generator>
      <SubType>Designer</SubType>
    </Page>
    <Page Include="Samples\Symbology\RenderSimpleMarkers\RenderSimpleMarkers.xaml">
      <Generator>MSBuild:Compile</Generator>
      <SubType>Designer</SubType>
    </Page>
    <Page Include="Samples\Symbology\RenderUniqueValues\RenderUniqueValues.xaml">
      <Generator>MSBuild:Compile</Generator>
      <SubType>Designer</SubType>
    </Page>
    <Page Include="Samples\Symbology\SimpleRenderers\SimpleRenderers.xaml">
      <Generator>MSBuild:Compile</Generator>
      <SubType>Designer</SubType>
    </Page>
    <Page Include="Samples\Symbology\UseDistanceCompositeSym\UseDistanceCompositeSym.xaml">
      <Generator>MSBuild:Compile</Generator>
      <SubType>Designer</SubType>
    </Page>
    <Page Include="WaitPage.xaml">
      <SubType>Designer</SubType>
      <Generator>MSBuild:Compile</Generator>
    </Page>
  </ItemGroup>
  <ItemGroup>
    <!-- Screenshots -->
<<<<<<< HEAD
    <Content Include="Samples\Map\ChangeAtmosphereEffect\ChangeAtmosphereEffect.jpg">
      <CopyToOutputDirectory>PreserveNewest</CopyToOutputDirectory>
    </Content>
=======
	<Content Include="Samples\GraphicsOverlay\ScenePropertiesExpressions\ScenePropertiesExpressions.jpg">
		<CopyToOutputDirectory>PreserveNewest</CopyToOutputDirectory>
	</Content>
>>>>>>> cb76424f
    <Content Include="Samples\Geometry\SpatialOperations\SpatialOperations.jpg">
      <CopyToOutputDirectory>PreserveNewest</CopyToOutputDirectory>
    </Content>
    <Content Include="Samples\MapView\IdentifyLayers\IdentifyLayers.jpg">
      <CopyToOutputDirectory>PreserveNewest</CopyToOutputDirectory>
    </Content>
    <Content Include="Samples\Layers\ListKmlContents\ListKmlContents.jpg">
      <CopyToOutputDirectory>PreserveNewest</CopyToOutputDirectory>
    </Content>
    <Content Include="Samples\Layers\IdentifyKmlFeatures\IdentifyKmlFeatures.jpg">
      <CopyToOutputDirectory>PreserveNewest</CopyToOutputDirectory>
    </Content>
    <Content Include="Samples\Layers\DisplayKmlNetworkLinks\DisplayKmlNetworkLinks.jpg">
      <CopyToOutputDirectory>PreserveNewest</CopyToOutputDirectory>
    </Content>
    <Content Include="Samples\Layers\DisplayKml\DisplayKml.jpg">
      <CopyToOutputDirectory>PreserveNewest</CopyToOutputDirectory>
    </Content>
    <Content Include="Resources\github-markdown.css">
      <CopyToOutputDirectory>PreserveNewest</CopyToOutputDirectory>
    </Content>
    <Content Include="Samples\Analysis\DistanceMeasurement\DistanceMeasurement.jpg">
      <CopyToOutputDirectory>PreserveNewest</CopyToOutputDirectory>
    </Content>
    <Content Include="Samples\Analysis\LineOfSightGeoElement\LineOfSightGeoElement.jpg">
      <CopyToOutputDirectory>PreserveNewest</CopyToOutputDirectory>
    </Content>
    <Content Include="Samples\Analysis\LineOfSightLocation\LineOfSightLocation.jpg">
      <CopyToOutputDirectory>PreserveNewest</CopyToOutputDirectory>
    </Content>
    <Content Include="Samples\Analysis\QueryFeatureCountAndExtent\QueryFeatureCountAndExtent.jpg">
      <CopyToOutputDirectory>PreserveNewest</CopyToOutputDirectory>
    </Content>
    <Content Include="Samples\Analysis\ViewshedCamera\ViewshedCamera.jpg">
      <CopyToOutputDirectory>PreserveNewest</CopyToOutputDirectory>
    </Content>
    <Content Include="Samples\Analysis\ViewshedGeoElement\ViewshedGeoElement.jpg">
      <CopyToOutputDirectory>PreserveNewest</CopyToOutputDirectory>
    </Content>
    <Content Include="Samples\Analysis\ViewshedLocation\ViewshedLocation.jpg">
      <CopyToOutputDirectory>PreserveNewest</CopyToOutputDirectory>
    </Content>
    <Content Include="Samples\Data\EditAndSyncFeatures\EditAndSyncFeatures.jpg">
      <CopyToOutputDirectory>PreserveNewest</CopyToOutputDirectory>
    </Content>
    <Content Include="Samples\Data\FeatureLayerGeodatabase\FeatureLayerGeodatabase.jpg">
      <CopyToOutputDirectory>PreserveNewest</CopyToOutputDirectory>
    </Content>
    <Content Include="Samples\Data\FeatureLayerGeoPackage\FeatureLayerGeoPackage.jpg">
      <CopyToOutputDirectory>PreserveNewest</CopyToOutputDirectory>
    </Content>
    <Content Include="Samples\Data\FeatureLayerQuery\FeatureLayerQuery.jpg">
      <CopyToOutputDirectory>PreserveNewest</CopyToOutputDirectory>
    </Content>
    <Content Include="Samples\Data\FeatureLayerShapefile\FeatureLayerShapefile.jpg">
      <CopyToOutputDirectory>PreserveNewest</CopyToOutputDirectory>
    </Content>
    <Content Include="Samples\Data\GenerateGeodatabase\GenerateGeodatabase.jpg">
      <CopyToOutputDirectory>PreserveNewest</CopyToOutputDirectory>
    </Content>
    <Content Include="Samples\Data\GeodatabaseTransactions\GeodatabaseTransactions.jpg">
      <CopyToOutputDirectory>PreserveNewest</CopyToOutputDirectory>
    </Content>
    <Content Include="Samples\Data\ListRelatedFeatures\ListRelatedFeatures.jpg">
      <CopyToOutputDirectory>PreserveNewest</CopyToOutputDirectory>
    </Content>
    <Content Include="Samples\Data\RasterLayerGeoPackage\RasterLayerGeoPackage.jpg">
      <CopyToOutputDirectory>PreserveNewest</CopyToOutputDirectory>
    </Content>
    <Content Include="Samples\Data\ReadGeoPackage\ReadGeoPackage.jpg">
      <CopyToOutputDirectory>PreserveNewest</CopyToOutputDirectory>
    </Content>
    <Content Include="Samples\Data\ReadShapefileMetadata\ReadShapefileMetadata.jpg">
      <CopyToOutputDirectory>PreserveNewest</CopyToOutputDirectory>
    </Content>
    <Content Include="Samples\Data\ServiceFeatureTableCache\ServiceFeatureTableCache.jpg">
      <CopyToOutputDirectory>PreserveNewest</CopyToOutputDirectory>
    </Content>
    <Content Include="Samples\Data\ServiceFeatureTableManualCache\ServiceFeatureTableManualCache.jpg">
      <CopyToOutputDirectory>PreserveNewest</CopyToOutputDirectory>
    </Content>
    <Content Include="Samples\Data\ServiceFeatureTableNoCache\ServiceFeatureTableNoCache.jpg">
      <CopyToOutputDirectory>PreserveNewest</CopyToOutputDirectory>
    </Content>
    <Content Include="Samples\Data\StatisticalQuery\StatisticalQuery.jpg">
      <CopyToOutputDirectory>PreserveNewest</CopyToOutputDirectory>
    </Content>
    <Content Include="Samples\Data\StatsQueryGroupAndSort\StatsQueryGroupAndSort.jpg">
      <CopyToOutputDirectory>PreserveNewest</CopyToOutputDirectory>
    </Content>
    <Content Include="Samples\Data\SymbolizeShapefile\SymbolizeShapefile.jpg">
      <CopyToOutputDirectory>PreserveNewest</CopyToOutputDirectory>
    </Content>
    <Content Include="Samples\Geometry\DensifyAndGeneralize\DensifyAndGeneralize.jpg">
      <CopyToOutputDirectory>PreserveNewest</CopyToOutputDirectory>
    </Content>
    <Content Include="Samples\Geometry\BufferList\BufferList.jpg">
      <CopyToOutputDirectory>PreserveNewest</CopyToOutputDirectory>
    </Content>
    <Content Include="Samples\Geometry\Buffer\Buffer.jpg">
      <CopyToOutputDirectory>PreserveNewest</CopyToOutputDirectory>
    </Content>
    <Content Include="Samples\Geometry\ClipGeometry\ClipGeometry.jpg">
      <CopyToOutputDirectory>PreserveNewest</CopyToOutputDirectory>
    </Content>
    <Content Include="Samples\Geometry\ConvexHullList\ConvexHullList.jpg">
      <CopyToOutputDirectory>PreserveNewest</CopyToOutputDirectory>
    </Content>
    <Content Include="Samples\Geometry\ConvexHull\ConvexHull.jpg">
      <CopyToOutputDirectory>PreserveNewest</CopyToOutputDirectory>
    </Content>
    <Content Include="Samples\Geometry\CutGeometry\CutGeometry.jpg">
      <CopyToOutputDirectory>PreserveNewest</CopyToOutputDirectory>
    </Content>
    <Content Include="Samples\Geometry\GeodesicOperations\GeodesicOperations.jpg">
      <CopyToOutputDirectory>PreserveNewest</CopyToOutputDirectory>
    </Content>
    <Content Include="Samples\Geometry\NearestVertex\NearestVertex.jpg">
      <CopyToOutputDirectory>PreserveNewest</CopyToOutputDirectory>
    </Content>
    <Content Include="Samples\Geometry\CreateGeometries\CreateGeometries.jpg">
      <CopyToOutputDirectory>PreserveNewest</CopyToOutputDirectory>
    </Content>
    <Content Include="Samples\Geometry\ListTransformations\ListTransformations.jpg">
      <CopyToOutputDirectory>PreserveNewest</CopyToOutputDirectory>
    </Content>
    <Content Include="Samples\Geometry\ProjectWithSpecificTransformation\ProjectWithSpecificTransformation.jpg">
      <CopyToOutputDirectory>PreserveNewest</CopyToOutputDirectory>
    </Content>
    <Content Include="Samples\Geometry\SpatialRelationships\SpatialRelationships.jpg">
      <CopyToOutputDirectory>PreserveNewest</CopyToOutputDirectory>
    </Content>
    <Content Include="Samples\Geometry\FormatCoordinates\FormatCoordinates.jpg">
      <CopyToOutputDirectory>PreserveNewest</CopyToOutputDirectory>
    </Content>
    <Content Include="Samples\Geoprocessing\AnalyzeHotspots\AnalyzeHotspots.jpg">
      <CopyToOutputDirectory>PreserveNewest</CopyToOutputDirectory>
    </Content>
    <Content Include="Samples\Geoprocessing\AnalyzeViewshed\AnalyzeViewshed.jpg">
      <CopyToOutputDirectory>PreserveNewest</CopyToOutputDirectory>
    </Content>
    <Content Include="Samples\Geoprocessing\ListGeodatabaseVersions\ListGeodatabaseVersions.jpg">
      <CopyToOutputDirectory>PreserveNewest</CopyToOutputDirectory>
    </Content>
    <Content Include="Samples\GraphicsOverlay\AddGraphicsRenderer\AddGraphicsRenderer.jpg">
      <CopyToOutputDirectory>PreserveNewest</CopyToOutputDirectory>
    </Content>
    <Content Include="Samples\GraphicsOverlay\AddGraphicsWithSymbols\AddGraphicsWithSymbols.jpg">
      <CopyToOutputDirectory>PreserveNewest</CopyToOutputDirectory>
    </Content>
    <Content Include="Samples\GraphicsOverlay\Animate3DGraphic\Animate3DGraphic.jpg">
      <CopyToOutputDirectory>PreserveNewest</CopyToOutputDirectory>
    </Content>
    <Content Include="Samples\GraphicsOverlay\IdentifyGraphics\IdentifyGraphics.jpg">
      <CopyToOutputDirectory>PreserveNewest</CopyToOutputDirectory>
    </Content>
    <Content Include="Samples\GraphicsOverlay\SketchOnMap\SketchOnMap.jpg">
      <CopyToOutputDirectory>PreserveNewest</CopyToOutputDirectory>
    </Content>
    <Content Include="Samples\GraphicsOverlay\SurfacePlacements\SurfacePlacements.jpg">
      <CopyToOutputDirectory>PreserveNewest</CopyToOutputDirectory>
    </Content>
    <Content Include="Samples\Hydrography\AddEncExchangeSet\AddEncExchangeSet.jpg">
      <CopyToOutputDirectory>PreserveNewest</CopyToOutputDirectory>
    </Content>
    <Content Include="Samples\Hydrography\ChangeEncDisplaySettings\ChangeEncDisplaySettings.jpg">
      <CopyToOutputDirectory>PreserveNewest</CopyToOutputDirectory>
    </Content>
    <Content Include="Samples\Hydrography\SelectEncFeatures\SelectEncFeatures.jpg">
      <CopyToOutputDirectory>PreserveNewest</CopyToOutputDirectory>
    </Content>
    <Content Include="Samples\Layers\ArcGISMapImageLayerUrl\ArcGISMapImageLayerUrl.jpg">
      <CopyToOutputDirectory>PreserveNewest</CopyToOutputDirectory>
    </Content>
    <Content Include="Samples\Layers\ArcGISTiledLayerUrl\ArcGISTiledLayerUrl.jpg">
      <CopyToOutputDirectory>PreserveNewest</CopyToOutputDirectory>
    </Content>
    <Content Include="Samples\Layers\ArcGISVectorTiledLayerUrl\ArcGISVectorTiledLayerUrl.jpg">
      <CopyToOutputDirectory>PreserveNewest</CopyToOutputDirectory>
    </Content>
    <Content Include="Samples\Layers\ChangeBlendRenderer\ChangeBlendRenderer.jpg">
      <CopyToOutputDirectory>PreserveNewest</CopyToOutputDirectory>
    </Content>
    <Content Include="Samples\Layers\ChangeFeatureLayerRenderer\ChangeFeatureLayerRenderer.jpg">
      <CopyToOutputDirectory>PreserveNewest</CopyToOutputDirectory>
    </Content>
    <Content Include="Samples\Layers\ChangeStretchRenderer\ChangeStretchRenderer.jpg">
      <CopyToOutputDirectory>PreserveNewest</CopyToOutputDirectory>
    </Content>
    <Content Include="Samples\Layers\ChangeSublayerRenderer\ChangeSublayerRenderer.jpg">
      <CopyToOutputDirectory>PreserveNewest</CopyToOutputDirectory>
    </Content>
    <Content Include="Samples\Layers\ChangeSublayerVisibility\ChangeSublayerVisibility.jpg">
      <CopyToOutputDirectory>PreserveNewest</CopyToOutputDirectory>
    </Content>
    <Content Include="Samples\Layers\CreateFeatureCollectionLayer\CreateFeatureCollectionLayer.jpg">
      <CopyToOutputDirectory>PreserveNewest</CopyToOutputDirectory>
    </Content>
    <Content Include="Samples\Layers\DisplayScene\DisplayScene.jpg">
      <CopyToOutputDirectory>PreserveNewest</CopyToOutputDirectory>
    </Content>
    <Content Include="Samples\Layers\ExportTiles\ExportTiles.jpg">
      <CopyToOutputDirectory>PreserveNewest</CopyToOutputDirectory>
    </Content>
    <Content Include="Samples\Layers\FeatureCollectionLayerFromPortal\FeatureCollectionLayerFromPortal.jpg">
      <CopyToOutputDirectory>PreserveNewest</CopyToOutputDirectory>
    </Content>
    <Content Include="Samples\Layers\FeatureCollectionLayerFromQuery\FeatureCollectionLayerFromQuery.jpg">
      <CopyToOutputDirectory>PreserveNewest</CopyToOutputDirectory>
    </Content>
    <Content Include="Samples\Layers\FeatureLayerDefinitionExpression\FeatureLayerDefinitionExpression.jpg">
      <CopyToOutputDirectory>PreserveNewest</CopyToOutputDirectory>
    </Content>
    <Content Include="Samples\Layers\FeatureLayerDictionaryRenderer\FeatureLayerDictionaryRenderer.jpg">
      <CopyToOutputDirectory>PreserveNewest</CopyToOutputDirectory>
    </Content>
    <Content Include="Samples\Layers\FeatureLayerRenderingModeMap\FeatureLayerRenderingModeMap.jpg">
      <CopyToOutputDirectory>PreserveNewest</CopyToOutputDirectory>
    </Content>
    <Content Include="Samples\Layers\FeatureLayerRenderingModeScene\FeatureLayerRenderingModeScene.jpg">
      <CopyToOutputDirectory>PreserveNewest</CopyToOutputDirectory>
    </Content>
    <Content Include="Samples\Layers\FeatureLayerSelection\FeatureLayerSelection.jpg">
      <CopyToOutputDirectory>PreserveNewest</CopyToOutputDirectory>
    </Content>
    <Content Include="Samples\Layers\FeatureLayerUrl\FeatureLayerUrl.jpg">
      <CopyToOutputDirectory>PreserveNewest</CopyToOutputDirectory>
    </Content>
    <Content Include="Samples\Layers\MapImageLayerTables\MapImageLayerTables.jpg">
      <CopyToOutputDirectory>PreserveNewest</CopyToOutputDirectory>
    </Content>
    <Content Include="Samples\Layers\MapImageSublayerQuery\MapImageSublayerQuery.jpg">
      <CopyToOutputDirectory>PreserveNewest</CopyToOutputDirectory>
    </Content>
    <Content Include="Samples\Layers\RasterHillshade\RasterHillshade.jpg">
      <CopyToOutputDirectory>PreserveNewest</CopyToOutputDirectory>
    </Content>
    <Content Include="Samples\Layers\RasterLayerFile\RasterLayerFile.jpg">
      <CopyToOutputDirectory>PreserveNewest</CopyToOutputDirectory>
    </Content>
    <Content Include="Samples\Layers\RasterLayerImageServiceRaster\RasterLayerImageServiceRaster.jpg">
      <CopyToOutputDirectory>PreserveNewest</CopyToOutputDirectory>
    </Content>
    <Content Include="Samples\Layers\RasterLayerRasterFunction\RasterLayerRasterFunction.jpg">
      <CopyToOutputDirectory>PreserveNewest</CopyToOutputDirectory>
    </Content>
    <Content Include="Samples\Layers\RasterRenderingRule\RasterRenderingRule.jpg">
      <CopyToOutputDirectory>PreserveNewest</CopyToOutputDirectory>
    </Content>
    <Content Include="Samples\Layers\RasterRgbRenderer\RasterRgbRenderer.jpg">
      <CopyToOutputDirectory>PreserveNewest</CopyToOutputDirectory>
    </Content>
    <Content Include="Samples\Layers\SceneLayerSelection\SceneLayerSelection.jpg">
      <CopyToOutputDirectory>PreserveNewest</CopyToOutputDirectory>
    </Content>
    <Content Include="Samples\Layers\SceneLayerUrl\SceneLayerUrl.jpg">
      <CopyToOutputDirectory>PreserveNewest</CopyToOutputDirectory>
    </Content>
    <Content Include="Samples\Layers\StyleWmsLayer\StyleWmsLayer.jpg">
      <CopyToOutputDirectory>PreserveNewest</CopyToOutputDirectory>
    </Content>
    <Content Include="Samples\Layers\ShowLabelsOnLayer\ShowLabelsOnLayer.jpg">
      <CopyToOutputDirectory>PreserveNewest</CopyToOutputDirectory>
    </Content>
    <Content Include="Samples\Layers\TimeBasedQuery\TimeBasedQuery.jpg">
      <CopyToOutputDirectory>PreserveNewest</CopyToOutputDirectory>
    </Content>
    <Content Include="Samples\Layers\LoadWebTiledLayer\LoadWebTiledLayer.jpg">
      <CopyToOutputDirectory>PreserveNewest</CopyToOutputDirectory>
    </Content>
    <Content Include="Samples\Layers\WmsIdentify\WmsIdentify.jpg">
      <CopyToOutputDirectory>PreserveNewest</CopyToOutputDirectory>
    </Content>
    <Content Include="Samples\Layers\WMSLayerUrl\WMSLayerUrl.jpg">
      <CopyToOutputDirectory>PreserveNewest</CopyToOutputDirectory>
    </Content>
    <Content Include="Samples\Layers\WmsServiceCatalog\WmsServiceCatalog.jpg">
      <CopyToOutputDirectory>PreserveNewest</CopyToOutputDirectory>
    </Content>
    <Content Include="Samples\Layers\WMTSLayer\WMTSLayer.jpg">
      <CopyToOutputDirectory>PreserveNewest</CopyToOutputDirectory>
    </Content>
    <Content Include="Samples\Local Server\DynamicWorkspaceRaster\DynamicWorkspaceRaster.jpg">
      <CopyToOutputDirectory>PreserveNewest</CopyToOutputDirectory>
    </Content>
    <Content Include="Samples\Local Server\DynamicWorkspaceShapefile\DynamicWorkspaceShapefile.jpg">
      <CopyToOutputDirectory>PreserveNewest</CopyToOutputDirectory>
    </Content>
    <Content Include="Samples\Local Server\LocalServerFeatureLayer\LocalServerFeatureLayer.jpg">
      <CopyToOutputDirectory>PreserveNewest</CopyToOutputDirectory>
    </Content>
    <Content Include="Samples\Local Server\LocalServerGeoprocessing\LocalServerGeoprocessing.jpg">
      <CopyToOutputDirectory>PreserveNewest</CopyToOutputDirectory>
    </Content>
    <Content Include="Samples\Local Server\LocalServerMapImageLayer\LocalServerMapImageLayer.jpg">
      <CopyToOutputDirectory>PreserveNewest</CopyToOutputDirectory>
    </Content>
    <Content Include="Samples\Local Server\LocalServerServices\LocalServerServices.jpg">
      <CopyToOutputDirectory>PreserveNewest</CopyToOutputDirectory>
    </Content>
    <Content Include="Samples\Location\DisplayDeviceLocation\DisplayDeviceLocation.jpg">
      <CopyToOutputDirectory>PreserveNewest</CopyToOutputDirectory>
    </Content>
    <Content Include="Samples\MapView\DisplayGrid\DisplayGrid.jpg">
      <CopyToOutputDirectory>PreserveNewest</CopyToOutputDirectory>
    </Content>
    <Content Include="Samples\MapView\ChangeTimeExtent\ChangeTimeExtent.jpg">
      <CopyToOutputDirectory>PreserveNewest</CopyToOutputDirectory>
    </Content>
    <Content Include="Samples\MapView\ChangeViewpoint\ChangeViewpoint.jpg">
      <CopyToOutputDirectory>PreserveNewest</CopyToOutputDirectory>
    </Content>
    <Content Include="Samples\MapView\DisplayDrawingStatus\DisplayDrawingStatus.jpg">
      <CopyToOutputDirectory>PreserveNewest</CopyToOutputDirectory>
    </Content>
    <Content Include="Samples\MapView\DisplayLayerViewState\DisplayLayerViewState.jpg">
      <CopyToOutputDirectory>PreserveNewest</CopyToOutputDirectory>
    </Content>
    <Content Include="Samples\MapView\FeatureLayerTimeOffset\FeatureLayerTimeOffset.jpg">
      <CopyToOutputDirectory>PreserveNewest</CopyToOutputDirectory>
    </Content>
    <Content Include="Samples\MapView\GeoViewSync\GeoViewSync.jpg">
      <CopyToOutputDirectory>PreserveNewest</CopyToOutputDirectory>
    </Content>
    <Content Include="Samples\MapView\MapRotation\MapRotation.jpg">
      <CopyToOutputDirectory>PreserveNewest</CopyToOutputDirectory>
    </Content>
    <Content Include="Samples\MapView\ShowCallout\ShowCallout.jpg">
      <CopyToOutputDirectory>PreserveNewest</CopyToOutputDirectory>
    </Content>
    <Content Include="Samples\MapView\ShowMagnifier\ShowMagnifier.jpg">
      <CopyToOutputDirectory>PreserveNewest</CopyToOutputDirectory>
    </Content>
    <Content Include="Samples\MapView\TakeScreenshot\TakeScreenshot.jpg">
      <CopyToOutputDirectory>PreserveNewest</CopyToOutputDirectory>
    </Content>
    <Content Include="Samples\Map\AccessLoadStatus\AccessLoadStatus.jpg">
      <CopyToOutputDirectory>PreserveNewest</CopyToOutputDirectory>
    </Content>
    <Content Include="Samples\Map\AuthorMap\AuthorMap.jpg">
      <CopyToOutputDirectory>PreserveNewest</CopyToOutputDirectory>
    </Content>
    <Content Include="Samples\Map\ChangeBasemap\ChangeBasemap.jpg">
      <CopyToOutputDirectory>PreserveNewest</CopyToOutputDirectory>
    </Content>
    <Content Include="Samples\Map\DisplayMap\DisplayMap.jpg">
      <CopyToOutputDirectory>PreserveNewest</CopyToOutputDirectory>
    </Content>
    <Content Include="Samples\Map\GenerateOfflineMap\GenerateOfflineMap.jpg">
      <CopyToOutputDirectory>PreserveNewest</CopyToOutputDirectory>
    </Content>
    <Content Include="Samples\Map\ManageBookmarks\ManageBookmarks.jpg">
      <CopyToOutputDirectory>PreserveNewest</CopyToOutputDirectory>
    </Content>
    <Content Include="Samples\Map\OpenMapURL\OpenMapURL.jpg">
      <CopyToOutputDirectory>PreserveNewest</CopyToOutputDirectory>
    </Content>
    <Content Include="Samples\Map\OpenMobileMap\OpenMobileMap.jpg">
      <CopyToOutputDirectory>PreserveNewest</CopyToOutputDirectory>
    </Content>
    <Content Include="Samples\Map\OpenScene\OpenScene.jpg">
      <CopyToOutputDirectory>PreserveNewest</CopyToOutputDirectory>
    </Content>
    <Content Include="Samples\Map\SearchPortalMaps\SearchPortalMaps.jpg">
      <CopyToOutputDirectory>PreserveNewest</CopyToOutputDirectory>
    </Content>
    <Content Include="Samples\Map\SetInitialMapArea\SetInitialMapArea.jpg">
      <CopyToOutputDirectory>PreserveNewest</CopyToOutputDirectory>
    </Content>
    <Content Include="Samples\Map\SetInitialMapLocation\SetInitialMapLocation.jpg">
      <CopyToOutputDirectory>PreserveNewest</CopyToOutputDirectory>
    </Content>
    <Content Include="Samples\Map\SetMapSpatialReference\SetMapSpatialReference.jpg">
      <CopyToOutputDirectory>PreserveNewest</CopyToOutputDirectory>
    </Content>
    <Content Include="Samples\Map\SetMinMaxScale\SetMinMaxScale.jpg">
      <CopyToOutputDirectory>PreserveNewest</CopyToOutputDirectory>
    </Content>
    <Content Include="Samples\Network Analysis\ClosestFacilityStatic\ClosestFacilityStatic.jpg">
      <CopyToOutputDirectory>PreserveNewest</CopyToOutputDirectory>
    </Content>
    <Content Include="Samples\Network Analysis\ClosestFacility\ClosestFacility.jpg">
      <CopyToOutputDirectory>PreserveNewest</CopyToOutputDirectory>
    </Content>
    <Content Include="Samples\Network Analysis\FindRoute\FindRoute.jpg">
      <CopyToOutputDirectory>PreserveNewest</CopyToOutputDirectory>
    </Content>
    <Content Include="Samples\Network Analysis\FindServiceArea\FindServiceArea.jpg">
      <CopyToOutputDirectory>PreserveNewest</CopyToOutputDirectory>
    </Content>
    <Content Include="Samples\Search\FindAddress\FindAddress.jpg">
      <CopyToOutputDirectory>PreserveNewest</CopyToOutputDirectory>
    </Content>
    <Content Include="Samples\Search\FindPlace\FindPlace.jpg">
      <CopyToOutputDirectory>PreserveNewest</CopyToOutputDirectory>
    </Content>
    <Content Include="Samples\Security\IntegratedWindowsAuth\IntegratedWindowsAuth.jpg">
      <CopyToOutputDirectory>PreserveNewest</CopyToOutputDirectory>
    </Content>
    <Content Include="Samples\Security\OAuth\OAuth.jpg">
      <CopyToOutputDirectory>PreserveNewest</CopyToOutputDirectory>
    </Content>
    <Content Include="Samples\Security\TokenSecuredChallenge\TokenSecuredChallenge.jpg">
      <CopyToOutputDirectory>PreserveNewest</CopyToOutputDirectory>
    </Content>
    <Content Include="Samples\Symbology\FeatureLayerExtrusion\FeatureLayerExtrusion.jpg">
      <CopyToOutputDirectory>PreserveNewest</CopyToOutputDirectory>
    </Content>
    <Content Include="Samples\Symbology\RenderPictureMarkers\RenderPictureMarkers.jpg">
      <CopyToOutputDirectory>PreserveNewest</CopyToOutputDirectory>
    </Content>
    <Content Include="Samples\Symbology\RenderSimpleMarkers\RenderSimpleMarkers.jpg">
      <CopyToOutputDirectory>PreserveNewest</CopyToOutputDirectory>
    </Content>
    <Content Include="Samples\Symbology\RenderUniqueValues\RenderUniqueValues.jpg">
      <CopyToOutputDirectory>PreserveNewest</CopyToOutputDirectory>
    </Content>
    <Content Include="Samples\Symbology\SimpleRenderers\SimpleRenderers.jpg">
      <CopyToOutputDirectory>PreserveNewest</CopyToOutputDirectory>
    </Content>
    <Content Include="Samples\Symbology\UseDistanceCompositeSym\UseDistanceCompositeSym.jpg">
      <CopyToOutputDirectory>PreserveNewest</CopyToOutputDirectory>
    </Content>
  </ItemGroup>
  <!-- Sample Viewer code (not samples) -->
  <ItemGroup>
    <ApplicationDefinition Include="App.xaml">
      <Generator>MSBuild:Compile</Generator>
      <SubType>Designer</SubType>
    </ApplicationDefinition>
    <Compile Include="ErrorPage.xaml.cs">
      <DependentUpon>ErrorPage.xaml</DependentUpon>
    </Compile>
    <Compile Include="Helpers\ToTreeViewItem.cs" />
    <Compile Include="WaitPage.xaml.cs">
      <DependentUpon>WaitPage.xaml</DependentUpon>
    </Compile>
    <Page Include="Description.xaml">
      <Generator>MSBuild:Compile</Generator>
      <SubType>Designer</SubType>
    </Page>
    <Page Include="ErrorPage.xaml">
      <SubType>Designer</SubType>
      <Generator>MSBuild:Compile</Generator>
    </Page>
    <Page Include="MainWindow.xaml">
      <Generator>MSBuild:Compile</Generator>
      <SubType>Designer</SubType>
    </Page>
    <Compile Include="App.xaml.cs">
      <DependentUpon>App.xaml</DependentUpon>
      <SubType>Code</SubType>
    </Compile>
    <Compile Include="Converters\NullToVisibilityConverter.cs" />
    <Compile Include="Converters\SampleToBitmapConverter.cs" />
    <Compile Include="Description.xaml.cs">
      <DependentUpon>Description.xaml</DependentUpon>
    </Compile>
    <Compile Include="MainWindow.xaml.cs">
      <DependentUpon>MainWindow.xaml</DependentUpon>
      <SubType>Code</SubType>
    </Compile>
    <Page Include="Resources\LoadingSpinner.xaml">
      <Generator>MSBuild:Compile</Generator>
      <SubType>Designer</SubType>
    </Page>
    <Page Include="Resources\ControlStyles.xaml">
      <Generator>MSBuild:Compile</Generator>
      <SubType>Designer</SubType>
    </Page>
    <Compile Include="Properties\AssemblyInfo.cs">
      <SubType>Code</SubType>
    </Compile>
    <Compile Include="Properties\Resources.Designer.cs">
      <AutoGen>True</AutoGen>
      <DesignTime>True</DesignTime>
      <DependentUpon>Resources.resx</DependentUpon>
    </Compile>
    <Compile Include="Properties\Settings.Designer.cs">
      <AutoGen>True</AutoGen>
      <DependentUpon>Settings.settings</DependentUpon>
      <DesignTimeSharedInput>True</DesignTimeSharedInput>
    </Compile>
  </ItemGroup>
  <!-- Source Code Viewer -->
  <ItemGroup>
    <Content Include="Resources\SyntaxHighlighting\highlight.css">
      <CopyToOutputDirectory>PreserveNewest</CopyToOutputDirectory>
    </Content>
    <Content Include="Resources\SyntaxHighlighting\highlight.pack.js">
      <CopyToOutputDirectory>PreserveNewest</CopyToOutputDirectory>
    </Content>
    <Compile Include="SourceCodeViewer.xaml.cs">
      <DependentUpon>SourceCodeViewer.xaml</DependentUpon>
    </Compile>
    <Page Include="SourceCodeViewer.xaml">
      <Generator>MSBuild:Compile</Generator>
      <SubType>Designer</SubType>
    </Page>
  </ItemGroup>
  <ItemGroup />
  <!-- Imports -->
  <Import Project="..\..\ArcGISRuntime.Samples.Shared\ArcGISRuntime.Samples.Shared.projitems" Label="Shared" />
  <Import Project="$(MSBuildToolsPath)\Microsoft.CSharp.targets" />
  <Import Project="SourceViewer.targets" />
  <Import Project="readme.targets" />
  <Target Name="EnsureNuGetPackageBuildImports" BeforeTargets="PrepareForBuild">
    <PropertyGroup>
      <ErrorText>This project references NuGet package(s) that are missing on this computer. Use NuGet Package Restore to download them.  For more information, see http://go.microsoft.com/fwlink/?LinkID=322105. The missing file is {0}.</ErrorText>
    </PropertyGroup>
    <Error Condition="!Exists('..\..\..\packages\Esri.ArcGISRuntime.WPF.100.4.0\build\net461\Esri.ArcGISRuntime.WPF.targets')" Text="$([System.String]::Format('$(ErrorText)', '..\..\..\packages\Esri.ArcGISRuntime.WPF.100.4.0\build\net461\Esri.ArcGISRuntime.WPF.targets'))" />
    <Error Condition="!Exists('..\..\..\packages\Esri.ArcGISRuntime.Hydrography.100.4.0\build\net461\Esri.ArcGISRuntime.Hydrography.targets')" Text="$([System.String]::Format('$(ErrorText)', '..\..\..\packages\Esri.ArcGISRuntime.Hydrography.100.4.0\build\net461\Esri.ArcGISRuntime.Hydrography.targets'))" />
    <Error Condition="!Exists('..\..\..\packages\Esri.ArcGISRuntime.LocalServices.100.3.0.1\build\net461\Esri.ArcGISRuntime.LocalServices.targets')" Text="$([System.String]::Format('$(ErrorText)', '..\..\..\packages\Esri.ArcGISRuntime.LocalServices.100.3.0.1\build\net461\Esri.ArcGISRuntime.LocalServices.targets'))" />
  </Target>
  <Import Project="..\..\..\packages\Esri.ArcGISRuntime.WPF.100.4.0\build\net461\Esri.ArcGISRuntime.WPF.targets" Condition="Exists('..\..\..\packages\Esri.ArcGISRuntime.WPF.100.4.0\build\net461\Esri.ArcGISRuntime.WPF.targets')" />
  <Import Project="..\..\..\packages\Esri.ArcGISRuntime.Hydrography.100.4.0\build\net461\Esri.ArcGISRuntime.Hydrography.targets" Condition="Exists('..\..\..\packages\Esri.ArcGISRuntime.Hydrography.100.4.0\build\net461\Esri.ArcGISRuntime.Hydrography.targets')" />
  <Import Project="..\..\..\packages\Esri.ArcGISRuntime.LocalServices.100.3.0.1\build\net461\Esri.ArcGISRuntime.LocalServices.targets" Condition="Exists('..\..\..\packages\Esri.ArcGISRuntime.LocalServices.100.3.0.1\build\net461\Esri.ArcGISRuntime.LocalServices.targets')" />
</Project><|MERGE_RESOLUTION|>--- conflicted
+++ resolved
@@ -109,15 +109,12 @@
   </ItemGroup>
   <ItemGroup>
     <!-- Sample Code -->
-<<<<<<< HEAD
     <Compile Include="Samples\Map\ChangeAtmosphereEffect\ChangeAtmosphereEffect.xaml.cs">
       <DependentUpon>ChangeAtmosphereEffect.xaml</DependentUpon>
     </Compile>
-=======
-	<Compile Include="Samples\GraphicsOverlay\ScenePropertiesExpressions\ScenePropertiesExpressions.xaml.cs">
-		<DependentUpon>ScenePropertiesExpressions.xaml</DependentUpon>
-	</Compile>
->>>>>>> cb76424f
+    <Compile Include="Samples\GraphicsOverlay\ScenePropertiesExpressions\ScenePropertiesExpressions.xaml.cs">
+      <DependentUpon>ScenePropertiesExpressions.xaml</DependentUpon>
+    </Compile>
     <Compile Include="Samples\Geometry\SpatialOperations\SpatialOperations.xaml.cs">
       <DependentUpon>SpatialOperations.xaml</DependentUpon>
     </Compile>
@@ -544,17 +541,14 @@
   </ItemGroup>
   <ItemGroup>
     <!-- Sample XAML -->
-<<<<<<< HEAD
     <Page Include="Samples\Map\ChangeAtmosphereEffect\ChangeAtmosphereEffect.xaml">
       <Generator>MSBuild:Compile</Generator>
       <SubType>Designer</SubType>
     </Page>
-=======
-	<Page Include="Samples\GraphicsOverlay\ScenePropertiesExpressions\ScenePropertiesExpressions.xaml">
-		<Generator>MSBuild:Compile</Generator>
-		<SubType>Designer</SubType>
-	</Page>
->>>>>>> cb76424f
+    <Page Include="Samples\GraphicsOverlay\ScenePropertiesExpressions\ScenePropertiesExpressions.xaml">
+      <Generator>MSBuild:Compile</Generator>
+      <SubType>Designer</SubType>
+    </Page>
     <Page Include="Samples\Geometry\SpatialOperations\SpatialOperations.xaml">
       <Generator>MSBuild:Compile</Generator>
       <SubType>Designer</SubType>
@@ -1126,15 +1120,12 @@
   </ItemGroup>
   <ItemGroup>
     <!-- Screenshots -->
-<<<<<<< HEAD
     <Content Include="Samples\Map\ChangeAtmosphereEffect\ChangeAtmosphereEffect.jpg">
       <CopyToOutputDirectory>PreserveNewest</CopyToOutputDirectory>
     </Content>
-=======
-	<Content Include="Samples\GraphicsOverlay\ScenePropertiesExpressions\ScenePropertiesExpressions.jpg">
-		<CopyToOutputDirectory>PreserveNewest</CopyToOutputDirectory>
-	</Content>
->>>>>>> cb76424f
+    <Content Include="Samples\GraphicsOverlay\ScenePropertiesExpressions\ScenePropertiesExpressions.jpg">
+      <CopyToOutputDirectory>PreserveNewest</CopyToOutputDirectory>
+    </Content>
     <Content Include="Samples\Geometry\SpatialOperations\SpatialOperations.jpg">
       <CopyToOutputDirectory>PreserveNewest</CopyToOutputDirectory>
     </Content>
