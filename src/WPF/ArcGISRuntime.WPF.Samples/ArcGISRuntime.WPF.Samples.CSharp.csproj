﻿<?xml version="1.0" encoding="utf-8"?>
<Project ToolsVersion="14.0" DefaultTargets="Build" xmlns="http://schemas.microsoft.com/developer/msbuild/2003">
  <Import Project="$(MSBuildExtensionsPath)\$(MSBuildToolsVersion)\Microsoft.Common.props" Condition="Exists('$(MSBuildExtensionsPath)\$(MSBuildToolsVersion)\Microsoft.Common.props')" />
  <PropertyGroup>
    <Configuration Condition=" '$(Configuration)' == '' ">Debug</Configuration>
    <Platform Condition=" '$(Platform)' == '' ">AnyCPU</Platform>
    <ProjectGuid>{0568FD2B-DA73-434C-B955-4A149465C535}</ProjectGuid>
    <OutputType>Library</OutputType>
    <AppDesignerFolder>Properties</AppDesignerFolder>
    <RootNamespace>ArcGISRuntime.WPF</RootNamespace>
    <AssemblyName>ArcGISRuntime.WPF.Samples</AssemblyName>
    <TargetFrameworkVersion>v4.5.2</TargetFrameworkVersion>
    <FileAlignment>512</FileAlignment>
    <NuGetPackageImportStamp>
    </NuGetPackageImportStamp>
    <TargetFrameworkProfile />
  </PropertyGroup>
  <PropertyGroup Condition=" '$(Configuration)|$(Platform)' == 'Debug|AnyCPU' ">
    <DebugSymbols>true</DebugSymbols>
    <DebugType>full</DebugType>
    <Optimize>false</Optimize>
    <OutputPath>..\..\..\output\WPF\debug\</OutputPath>
    <DefineConstants>DEBUG;TRACE</DefineConstants>
    <ErrorReport>prompt</ErrorReport>
    <WarningLevel>4</WarningLevel>
  </PropertyGroup>
  <PropertyGroup Condition=" '$(Configuration)|$(Platform)' == 'Release|AnyCPU' ">
    <DebugType>pdbonly</DebugType>
    <Optimize>true</Optimize>
    <OutputPath>..\..\..\output\WPF\release\</OutputPath>
    <DefineConstants>TRACE</DefineConstants>
    <ErrorReport>prompt</ErrorReport>
    <WarningLevel>4</WarningLevel>
  </PropertyGroup>
  <ItemGroup>
    <Reference Include="Esri.ArcGISRuntime, Version=100.2.0.0, Culture=neutral, PublicKeyToken=8fc3cc631e44ad86, processorArchitecture=MSIL">
      <HintPath>..\..\..\packages\Esri.ArcGISRuntime.WPF.100.2.0\lib\net452\Esri.ArcGISRuntime.dll</HintPath>
      <Private>True</Private>
    </Reference>
    <Reference Include="Microsoft.CSharp" />
    <Reference Include="PresentationCore" />
    <Reference Include="PresentationFramework" />
    <Reference Include="System" />
    <Reference Include="System.Core" />
    <Reference Include="System.Drawing" />
    <Reference Include="System.IO.Compression" />
    <Reference Include="System.Net.Http.WebRequest" />
    <Reference Include="System.Runtime.Serialization" />
    <Reference Include="System.Windows" />
    <Reference Include="System.Xaml" />
    <Reference Include="System.Xml.Linq" />
    <Reference Include="System.Data.DataSetExtensions" />
    <Reference Include="System.Data" />
    <Reference Include="System.Net.Http" />
    <Reference Include="System.Xml" />
    <Reference Include="WindowsBase" />
  </ItemGroup>
  <ItemGroup>
    <Compile Include="Properties\AssemblyInfo.cs" />
    <Compile Include="Samples\Data\AddShapefile\AddShapefile.xaml.cs">
      <DependentUpon>AddShapefile.xaml</DependentUpon>
    </Compile>
    <Compile Include="Samples\Data\StatisticalQuery\StatisticalQuery.xaml.cs">
      <DependentUpon>StatisticalQuery.xaml</DependentUpon>
    </Compile>
    <Compile Include="Samples\Data\GenerateGeodatabase\GenerateGeodatabase.xaml.cs">
      <DependentUpon>GenerateGeodatabase.xaml</DependentUpon>
    </Compile>
    <Compile Include="Samples\Data\StatsQueryGroupAndSort\StatsQueryGroupAndSort.xaml.cs">
      <DependentUpon>StatsQueryGroupAndSort.xaml</DependentUpon>
    </Compile>
    <Compile Include="Samples\Geoprocessing\AnalyzeHotspots\AnalyzeHotspots.xaml.cs">
      <DependentUpon>AnalyzeHotspots.xaml</DependentUpon>
    </Compile>
    <Compile Include="Samples\Geoprocessing\AnalyzeViewshed\AnalyzeViewshed.xaml.cs">
      <DependentUpon>AnalyzeViewshed.xaml</DependentUpon>
    </Compile>
    <Compile Include="Samples\Geoprocessing\ListGeodatabaseVersions\ListGeodatabaseVersions.xaml.cs">
      <DependentUpon>ListGeodatabaseVersions.xaml</DependentUpon>
    </Compile>
    <Compile Include="Samples\GraphicsOverlay\AddGraphicsRenderer\AddGraphicsRenderer.xaml.cs">
      <DependentUpon>AddGraphicsRenderer.xaml</DependentUpon>
    </Compile>
    <Compile Include="Samples\GraphicsOverlay\IdentifyGraphics\IdentifyGraphics.xaml.cs">
      <DependentUpon>IdentifyGraphics.xaml</DependentUpon>
    </Compile>
    <Compile Include="Samples\Data\ServiceFeatureTableCache\ServiceFeatureTableCache.xaml.cs">
      <DependentUpon>ServiceFeatureTableCache.xaml</DependentUpon>
    </Compile>
    <Compile Include="Samples\Data\ServiceFeatureTableManualCache\ServiceFeatureTableManualCache.xaml.cs">
      <DependentUpon>ServiceFeatureTableManualCache.xaml</DependentUpon>
    </Compile>
    <Compile Include="Samples\Data\ServiceFeatureTableNoCache\ServiceFeatureTableNoCache.xaml.cs">
      <DependentUpon>ServiceFeatureTableNoCache.xaml</DependentUpon>
    </Compile>
    <Compile Include="Samples\Data\FeatureLayerQuery\FeatureLayerQuery.xaml.cs">
      <DependentUpon>FeatureLayerQuery.xaml</DependentUpon>
    </Compile>
    <Compile Include="Samples\GraphicsOverlay\SketchOnMap\SketchOnMap.xaml.cs">
      <DependentUpon>SketchOnMap.xaml</DependentUpon>
    </Compile>
    <Compile Include="Samples\Layers\ArcGISMapImageLayerUrl\ArcGISMapImageLayerUrl.xaml.cs">
      <DependentUpon>ArcGISMapImageLayerUrl.xaml</DependentUpon>
    </Compile>
    <Compile Include="Samples\Layers\ArcGISTiledLayerUrl\ArcGISTiledLayerUrl.xaml.cs">
      <DependentUpon>ArcGISTiledLayerUrl.xaml</DependentUpon>
    </Compile>
    <Compile Include="Samples\Layers\ArcGISVectorTiledLayerUrl\ArcGISVectorTiledLayerUrl.xaml.cs">
      <DependentUpon>ArcGISVectorTiledLayerUrl.xaml</DependentUpon>
    </Compile>
    <Compile Include="Samples\Layers\ChangeSublayerVisibility\ChangeSublayerVisibility.xaml.cs">
      <DependentUpon>ChangeSublayerVisibility.xaml</DependentUpon>
    </Compile>
    <Compile Include="Samples\Layers\ChangeFeatureLayerRenderer\ChangeFeatureLayerRenderer.xaml.cs">
      <DependentUpon>ChangeFeatureLayerRenderer.xaml</DependentUpon>
    </Compile>
    <Compile Include="Samples\Layers\CreateFeatureCollectionLayer\CreateFeatureCollectionLayer.xaml.cs">
      <DependentUpon>CreateFeatureCollectionLayer.xaml</DependentUpon>
    </Compile>
    <Compile Include="Samples\Layers\FeatureCollectionLayerFromPortal\FeatureCollectionLayerFromPortal.xaml.cs">
      <DependentUpon>FeatureCollectionLayerFromPortal.xaml</DependentUpon>
    </Compile>
    <Compile Include="Samples\Layers\FeatureCollectionLayerFromQuery\FeatureCollectionLayerFromQuery.xaml.cs">
      <DependentUpon>FeatureCollectionLayerFromQuery.xaml</DependentUpon>
    </Compile>
    <Compile Include="Samples\Layers\FeatureLayerSelection\FeatureLayerSelection.xaml.cs">
      <DependentUpon>FeatureLayerSelection.xaml</DependentUpon>
    </Compile>
    <Compile Include="Samples\Layers\TimeBasedQuery\TimeBasedQuery.xaml.cs">
      <DependentUpon>TimeBasedQuery.xaml</DependentUpon>
    </Compile>
    <Compile Include="Samples\Layers\FeatureLayerUrl\FeatureLayerUrl.xaml.cs">
      <DependentUpon>FeatureLayerUrl.xaml</DependentUpon>
    </Compile>
    <Compile Include="Samples\Layers\KmlLayerFile\KmlLayerFile.xaml.cs">
      <DependentUpon>KmlLayerFile.xaml</DependentUpon>
    </Compile>
    <Compile Include="Samples\Layers\RasterLayerImageServiceRaster\RasterLayerImageServiceRaster.xaml.cs">
      <DependentUpon>RasterLayerImageServiceRaster.xaml</DependentUpon>
    </Compile>
    <Compile Include="Samples\Layers\RasterLayerRasterFunction\RasterLayerRasterFunction.xaml.cs">
      <DependentUpon>RasterLayerRasterFunction.xaml</DependentUpon>
    </Compile>
    <Compile Include="Samples\Layers\SceneLayerUrl\SceneLayerUrl.xaml.cs">
      <DependentUpon>SceneLayerUrl.xaml</DependentUpon>
    </Compile>
    <Compile Include="Samples\Layers\WMSLayerUrl\WMSLayerUrl.xaml.cs">
      <DependentUpon>WmsLayerUrl.xaml</DependentUpon>
    </Compile>
    <Compile Include="Samples\Layers\WmsServiceCatalog\WmsServiceCatalog.xaml.cs">
      <DependentUpon>WmsServiceCatalog.xaml</DependentUpon>
    </Compile>
    <Compile Include="Samples\Layers\WMTSLayer\WMTSLayer.xaml.cs">
      <DependentUpon>WMTSLayer.xaml</DependentUpon>
    </Compile>
    <Compile Include="Samples\Location\DisplayDeviceLocation\DisplayDeviceLocation.xaml.cs">
      <DependentUpon>DisplayDeviceLocation.xaml</DependentUpon>
    </Compile>
    <Compile Include="Samples\MapView\ShowMagnifier\ShowMagnifier.xaml.cs">
      <DependentUpon>ShowMagnifier.xaml</DependentUpon>
    </Compile>
    <Compile Include="Samples\MapView\TakeScreenshot\TakeScreenshot.xaml.cs">
      <DependentUpon>TakeScreenshot.xaml</DependentUpon>
    </Compile>
    <Compile Include="Samples\Map\AuthorMap\AuthorMap.xaml.cs">
      <DependentUpon>AuthorMap.xaml</DependentUpon>
    </Compile>
    <Compile Include="Samples\Map\ManageBookmarks\ManageBookmarks.xaml.cs">
      <DependentUpon>ManageBookmarks.xaml</DependentUpon>
    </Compile>
    <Compile Include="Samples\Map\OpenMobileMap\OpenMobileMap.xaml.cs">
      <DependentUpon>OpenMobileMap.xaml</DependentUpon>
    </Compile>
    <Compile Include="Samples\Map\SearchPortalMaps\SearchPortalMaps.xaml.cs">
      <DependentUpon>SearchPortalMaps.xaml</DependentUpon>
    </Compile>
    <Compile Include="Samples\Map\SetMinMaxScale\SetMinMaxScale.xaml.cs">
      <DependentUpon>SetMinMaxScale.xaml</DependentUpon>
    </Compile>
    <Compile Include="Samples\MapView\DisplayLayerViewState\DisplayLayerViewState.xaml.cs">
      <DependentUpon>DisplayLayerViewState.xaml</DependentUpon>
    </Compile>
    <Compile Include="Samples\MapView\DisplayDrawingStatus\DisplayDrawingStatus.xaml.cs">
      <DependentUpon>DisplayDrawingStatus.xaml</DependentUpon>
    </Compile>
    <Compile Include="Samples\Map\AccessLoadStatus\AccessLoadStatus.xaml.cs">
      <DependentUpon>AccessLoadStatus.xaml</DependentUpon>
    </Compile>
    <Compile Include="Samples\Map\ChangeBasemap\ChangeBasemap.xaml.cs">
      <DependentUpon>ChangeBasemap.xaml</DependentUpon>
    </Compile>
    <Compile Include="Samples\Map\DisplayMap\DisplayMap.xaml.cs">
      <DependentUpon>DisplayMap.xaml</DependentUpon>
    </Compile>
    <Compile Include="Samples\Layers\FeatureLayerDefinitionExpression\FeatureLayerDefinitionExpression.xaml.cs">
      <DependentUpon>FeatureLayerDefinitionExpression.xaml</DependentUpon>
    </Compile>
    <Compile Include="Samples\Map\OpenMapURL\OpenMapURL.xaml.cs">
      <DependentUpon>OpenMapURL.xaml</DependentUpon>
    </Compile>
    <Compile Include="Samples\MapView\MapRotation\MapRotation.xaml.cs">
      <DependentUpon>MapRotation.xaml</DependentUpon>
    </Compile>
    <Compile Include="Samples\Map\SetInitialMapLocation\SetInitialMapLocation.xaml.cs">
      <DependentUpon>SetInitialMapLocation.xaml</DependentUpon>
    </Compile>
    <Compile Include="Samples\Map\SetInitialMapArea\SetInitialMapArea.xaml.cs">
      <DependentUpon>SetInitialMapArea.xaml</DependentUpon>
    </Compile>
    <Compile Include="Samples\Map\SetMapSpatialReference\SetMapSpatialReference.xaml.cs">
      <DependentUpon>SetMapSpatialReference.xaml</DependentUpon>
    </Compile>
    <Compile Include="Samples\NetworkAnalysis\FindRoute\FindRoute.xaml.cs">
      <DependentUpon>FindRoute.xaml</DependentUpon>
    </Compile>
    <Compile Include="Samples\Symbology\UseDistanceCompositeSym\UseDistanceCompositeSym.xaml.cs">
      <DependentUpon>UseDistanceCompositeSym.xaml</DependentUpon>
    </Compile>
    <Compile Include="Samples\Symbology\RenderPictureMarkers\RenderPictureMarkers.xaml.cs">
      <DependentUpon>RenderPictureMarkers.xaml</DependentUpon>
    </Compile>
    <Compile Include="Samples\Symbology\RenderSimpleMarkers\RenderSimpleMarkers.xaml.cs">
      <DependentUpon>RenderSimpleMarkers.xaml</DependentUpon>
    </Compile>
    <Compile Include="Samples\Symbology\RenderUniqueValues\RenderUniqueValues.xaml.cs">
      <DependentUpon>RenderUniqueValues.xaml</DependentUpon>
    </Compile>
    <Compile Include="Samples\MapView\ChangeViewpoint\ChangeViewpoint.xaml.cs">
      <DependentUpon>ChangeViewpoint.xaml</DependentUpon>
    </Compile>
    <Compile Include="Samples\Tutorial\AuthorEditSaveMap\AuthorEditSaveMap.xaml.cs">
      <DependentUpon>AuthorEditSaveMap.xaml</DependentUpon>
    </Compile>
    <Compile Include="Samples\Search\FindAddress\FindAddress.xaml.cs">
      <DependentUpon>FindAddress.xaml</DependentUpon>
    </Compile>
    <Compile Include="Samples\MapView\ShowCallout\ShowCallout.xaml.cs">
      <DependentUpon>ShowCallout.xaml</DependentUpon>
    </Compile>
    <Compile Include="Samples\Layers\KmlLayerUrl\KmlLayerUrl.xaml.cs">
      <DependentUpon>KmlLayerUrl.xaml</DependentUpon>
    </Compile>
  </ItemGroup>
  <ItemGroup>
    <Content Include="groups.json">
      <CopyToOutputDirectory>PreserveNewest</CopyToOutputDirectory>
    </Content>
    <Content Include="Samples\Data\AddShapefile\AddShapefile.jpg">
      <CopyToOutputDirectory>PreserveNewest</CopyToOutputDirectory>
    </Content>
    <Content Include="Samples\Data\StatisticalQuery\StatisticalQuery.jpg">
      <CopyToOutputDirectory>PreserveNewest</CopyToOutputDirectory>
    </Content>
    <Content Include="Samples\Data\GenerateGeodatabase\GenerateGeodatabase.jpg">
      <CopyToOutputDirectory>PreserveNewest</CopyToOutputDirectory>
    </Content>
    <Content Include="Samples\Data\StatsQueryGroupAndSort\StatsQueryGroupAndSort.jpg">
      <CopyToOutputDirectory>PreserveNewest</CopyToOutputDirectory>
    </Content>
    <Content Include="Samples\GraphicsOverlay\SketchOnMap\SketchOnMap.jpg">
      <CopyToOutputDirectory>PreserveNewest</CopyToOutputDirectory>
    </Content>
    <Content Include="Samples\Layers\TimeBasedQuery\TimeBasedQuery.jpg">
      <CopyToOutputDirectory>PreserveNewest</CopyToOutputDirectory>
    </Content>
    <Content Include="Samples\Layers\KmlLayerFile\KmlLayerFile.jpg">
      <CopyToOutputDirectory>PreserveNewest</CopyToOutputDirectory>
    </Content>
    <Content Include="Samples\Layers\RasterLayerImageServiceRaster\RasterLayerImageServiceRaster.jpg">
      <CopyToOutputDirectory>PreserveNewest</CopyToOutputDirectory>
    </Content>
    <Content Include="Samples\Layers\SceneLayerUrl\SceneLayerUrl.jpg">
      <CopyToOutputDirectory>PreserveNewest</CopyToOutputDirectory>
    </Content>
    <Content Include="Samples\Layers\RasterLayerRasterFunction\RasterLayerRasterFunction.jpg">
      <CopyToOutputDirectory>PreserveNewest</CopyToOutputDirectory>
    </Content>
    <Content Include="Samples\Layers\WMSLayerUrl\WMSLayerUrl.jpg">
      <CopyToOutputDirectory>PreserveNewest</CopyToOutputDirectory>
    </Content>
    <Content Include="Samples\Layers\WmsServiceCatalog\WmsServiceCatalog.jpg">
      <CopyToOutputDirectory>PreserveNewest</CopyToOutputDirectory>
    </Content>
    <Content Include="Samples\MapView\ShowCallout\ShowCallout.jpg">
      <CopyToOutputDirectory>PreserveNewest</CopyToOutputDirectory>
    </Content>
    <Content Include="Samples\Layers\WMTSLayer\WMTSLayer.jpg">
      <CopyToOutputDirectory>PreserveNewest</CopyToOutputDirectory>
    </Content>
    <Content Include="Samples\MapView\ShowMagnifier\ShowMagnifier.jpg">
      <CopyToOutputDirectory>PreserveNewest</CopyToOutputDirectory>
    </Content>
    <Content Include="Samples\Map\OpenMobileMap\OpenMobileMap.jpg">
      <CopyToOutputDirectory>PreserveNewest</CopyToOutputDirectory>
    </Content>
    <Content Include="Samples\Map\SearchPortalMaps\SearchPortalMaps.jpg">
      <CopyToOutputDirectory>PreserveNewest</CopyToOutputDirectory>
    </Content>
    <Content Include="Samples\NetworkAnalysis\FindRoute\FindRoute.jpg">
      <CopyToOutputDirectory>PreserveNewest</CopyToOutputDirectory>
    </Content>
    <Content Include="Samples\Symbology\UseDistanceCompositeSym\UseDistanceCompositeSym.jpg">
      <CopyToOutputDirectory>PreserveNewest</CopyToOutputDirectory>
    </Content>
    <Content Include="Samples\Tutorial\AuthorEditSaveMap\AuthorEditSaveMap.jpg">
      <CopyToOutputDirectory>PreserveNewest</CopyToOutputDirectory>
    </Content>
    <EmbeddedResource Include="Resources\PictureMarkerSymbols\pin_star_blue.png" />
    <Content Include="Samples\Geoprocessing\AnalyzeHotspots\AnalyzeHotspots.jpg">
      <CopyToOutputDirectory>PreserveNewest</CopyToOutputDirectory>
    </Content>
    <Content Include="Samples\Geoprocessing\AnalyzeViewshed\AnalyzeViewshed.jpg">
      <CopyToOutputDirectory>PreserveNewest</CopyToOutputDirectory>
    </Content>
    <Content Include="Samples\Geoprocessing\ListGeodatabaseVersions\ListGeodatabaseVersions.jpg">
      <CopyToOutputDirectory>PreserveNewest</CopyToOutputDirectory>
    </Content>
    <Content Include="Samples\GraphicsOverlay\AddGraphicsRenderer\AddGraphicsRenderer.jpg">
      <CopyToOutputDirectory>PreserveNewest</CopyToOutputDirectory>
    </Content>
    <Content Include="Samples\GraphicsOverlay\IdentifyGraphics\IdentifyGraphics.jpg">
      <CopyToOutputDirectory>PreserveNewest</CopyToOutputDirectory>
    </Content>
    <Content Include="Samples\Data\ServiceFeatureTableCache\ServiceFeatureTableCache.jpg">
      <CopyToOutputDirectory>PreserveNewest</CopyToOutputDirectory>
    </Content>
    <Content Include="Samples\Data\ServiceFeatureTableManualCache\ServiceFeatureTableManualCache.jpg">
      <CopyToOutputDirectory>PreserveNewest</CopyToOutputDirectory>
    </Content>
    <Content Include="Samples\Data\ServiceFeatureTableNoCache\ServiceFeatureTableNoCache.jpg">
      <CopyToOutputDirectory>PreserveNewest</CopyToOutputDirectory>
    </Content>
    <Content Include="Samples\Data\FeatureLayerQuery\FeatureLayerQuery.jpg">
      <CopyToOutputDirectory>PreserveNewest</CopyToOutputDirectory>
    </Content>
    <Content Include="Samples\Layers\ArcGISMapImageLayerUrl\ArcGISMapImageLayerUrl.jpg">
      <CopyToOutputDirectory>PreserveNewest</CopyToOutputDirectory>
    </Content>
    <Content Include="Samples\Layers\ArcGISTiledLayerUrl\ArcGISTiledLayerUrl.jpg">
      <CopyToOutputDirectory>PreserveNewest</CopyToOutputDirectory>
    </Content>
    <Content Include="Samples\Layers\ArcGISVectorTiledLayerUrl\ArcGISVectorTiledLayerUrl.jpg">
      <CopyToOutputDirectory>PreserveNewest</CopyToOutputDirectory>
    </Content>
    <Content Include="Samples\Layers\ChangeSublayerVisibility\ChangeSublayerVisibility.jpg">
      <CopyToOutputDirectory>PreserveNewest</CopyToOutputDirectory>
    </Content>
    <Content Include="Samples\Layers\ChangeFeatureLayerRenderer\ChangeFeatureLayerRenderer.jpg">
      <CopyToOutputDirectory>PreserveNewest</CopyToOutputDirectory>
    </Content>
    <Content Include="Samples\Layers\CreateFeatureCollectionLayer\CreateFeatureCollectionLayer.jpg">
      <CopyToOutputDirectory>PreserveNewest</CopyToOutputDirectory>
    </Content>
    <Content Include="Samples\Layers\FeatureCollectionLayerFromPortal\FeatureCollectionLayerFromPortal.jpg">
      <CopyToOutputDirectory>PreserveNewest</CopyToOutputDirectory>
    </Content>
    <Content Include="Samples\Layers\FeatureCollectionLayerFromQuery\FeatureCollectionLayerFromQuery.jpg">
      <CopyToOutputDirectory>PreserveNewest</CopyToOutputDirectory>
    </Content>
    <Content Include="Samples\Layers\FeatureLayerSelection\FeatureLayerSelection.jpg">
      <CopyToOutputDirectory>PreserveNewest</CopyToOutputDirectory>
    </Content>
    <Content Include="Samples\Layers\FeatureLayerUrl\FeatureLayerUrl.jpg">
      <CopyToOutputDirectory>PreserveNewest</CopyToOutputDirectory>
    </Content>
    <Content Include="Samples\Location\DisplayDeviceLocation\DisplayDeviceLocation.jpg">
      <CopyToOutputDirectory>PreserveNewest</CopyToOutputDirectory>
    </Content>
    <Content Include="Samples\MapView\TakeScreenshot\TakeScreenshot.jpg">
      <CopyToOutputDirectory>PreserveNewest</CopyToOutputDirectory>
    </Content>
    <Content Include="Samples\Map\AuthorMap\AuthorMap.jpg">
      <CopyToOutputDirectory>PreserveNewest</CopyToOutputDirectory>
    </Content>
    <Content Include="Samples\Map\ManageBookmarks\ManageBookmarks.jpg">
      <CopyToOutputDirectory>PreserveNewest</CopyToOutputDirectory>
    </Content>
    <Content Include="Samples\Map\SetMinMaxScale\SetMinMaxScale.jpg">
      <CopyToOutputDirectory>PreserveNewest</CopyToOutputDirectory>
    </Content>
    <Content Include="Samples\MapView\DisplayLayerViewState\DisplayLayerViewState.jpg">
      <CopyToOutputDirectory>PreserveNewest</CopyToOutputDirectory>
    </Content>
    <Content Include="Samples\MapView\DisplayDrawingStatus\DisplayDrawingStatus.jpg">
      <CopyToOutputDirectory>PreserveNewest</CopyToOutputDirectory>
    </Content>
    <Content Include="Samples\Map\AccessLoadStatus\AccessLoadStatus.jpg">
      <CopyToOutputDirectory>PreserveNewest</CopyToOutputDirectory>
    </Content>
    <Content Include="Samples\Map\ChangeBasemap\ChangeBasemap.jpg">
      <CopyToOutputDirectory>PreserveNewest</CopyToOutputDirectory>
    </Content>
    <Content Include="Samples\Map\DisplayMap\DisplayMap.jpg">
      <CopyToOutputDirectory>PreserveNewest</CopyToOutputDirectory>
    </Content>
    <Content Include="Samples\Layers\FeatureLayerDefinitionExpression\FeatureLayerDefinitionExpression.jpg">
      <CopyToOutputDirectory>PreserveNewest</CopyToOutputDirectory>
    </Content>
    <Content Include="Samples\Map\OpenMapURL\OpenMapURL.jpg">
      <CopyToOutputDirectory>PreserveNewest</CopyToOutputDirectory>
    </Content>
    <Content Include="Samples\MapView\MapRotation\MapRotation.jpg">
      <CopyToOutputDirectory>PreserveNewest</CopyToOutputDirectory>
    </Content>
    <Content Include="Samples\Map\SetInitialMapLocation\SetInitialMapLocation.jpg">
      <CopyToOutputDirectory>PreserveNewest</CopyToOutputDirectory>
    </Content>
    <Content Include="Samples\Map\SetInitialMapArea\SetInitialMapArea.jpg">
      <CopyToOutputDirectory>PreserveNewest</CopyToOutputDirectory>
    </Content>
    <Content Include="Samples\Map\SetMapSpatialReference\SetMapSpatialReference.jpg">
      <CopyToOutputDirectory>PreserveNewest</CopyToOutputDirectory>
    </Content>
    <Content Include="Samples\Symbology\RenderPictureMarkers\RenderPictureMarkers.jpg">
      <CopyToOutputDirectory>PreserveNewest</CopyToOutputDirectory>
    </Content>
    <Content Include="Samples\Symbology\RenderSimpleMarkers\RenderSimpleMarkers.jpg">
      <CopyToOutputDirectory>PreserveNewest</CopyToOutputDirectory>
    </Content>
    <Content Include="Samples\Symbology\RenderUniqueValues\RenderUniqueValues.jpg">
      <CopyToOutputDirectory>PreserveNewest</CopyToOutputDirectory>
    </Content>
    <Content Include="Samples\MapView\ChangeViewpoint\ChangeViewpoint.jpg">
      <CopyToOutputDirectory>PreserveNewest</CopyToOutputDirectory>
    </Content>
    <Content Include="Samples\Search\FindAddress\metadata.json">
      <CopyToOutputDirectory>PreserveNewest</CopyToOutputDirectory>
    </Content>
    <Content Include="Samples\Search\FindAddress\FindAddress.jpg">
      <CopyToOutputDirectory>PreserveNewest</CopyToOutputDirectory>
    </Content>
    <Content Include="Samples\Layers\KmlLayerUrl\metadata.json">
      <CopyToOutputDirectory>PreserveNewest</CopyToOutputDirectory>
    </Content>
    <Content Include="Samples\Layers\KmlLayerUrl\KmlLayerUrl.jpg">
      <CopyToOutputDirectory>PreserveNewest</CopyToOutputDirectory>
    </Content>
  </ItemGroup>
  <ItemGroup>
    <Page Include="Samples\Data\AddShapefile\AddShapefile.xaml">
      <Generator>MSBuild:Compile</Generator>
      <SubType>Designer</SubType>
    </Page>
    <Page Include="Samples\Data\StatisticalQuery\StatisticalQuery.xaml">
      <Generator>MSBuild:Compile</Generator>
      <SubType>Designer</SubType>
    </Page>
    <Page Include="Samples\Data\GenerateGeodatabase\GenerateGeodatabase.xaml">
      <Generator>MSBuild:Compile</Generator>
      <SubType>Designer</SubType>
    </Page>
    <Page Include="Samples\Data\StatsQueryGroupAndSort\StatsQueryGroupAndSort.xaml">
      <Generator>MSBuild:Compile</Generator>
      <SubType>Designer</SubType>
    </Page>
    <Page Include="Samples\Geoprocessing\AnalyzeHotspots\AnalyzeHotspots.xaml">
      <Generator>MSBuild:Compile</Generator>
      <SubType>Designer</SubType>
    </Page>
    <Page Include="Samples\Geoprocessing\AnalyzeViewshed\AnalyzeViewshed.xaml">
      <Generator>MSBuild:Compile</Generator>
      <SubType>Designer</SubType>
    </Page>
    <Page Include="Samples\Geoprocessing\ListGeodatabaseVersions\ListGeodatabaseVersions.xaml">
      <Generator>MSBuild:Compile</Generator>
      <SubType>Designer</SubType>
    </Page>
    <Page Include="Samples\GraphicsOverlay\AddGraphicsRenderer\AddGraphicsRenderer.xaml">
      <SubType>Designer</SubType>
      <Generator>MSBuild:Compile</Generator>
    </Page>
    <Page Include="Samples\GraphicsOverlay\IdentifyGraphics\IdentifyGraphics.xaml">
      <SubType>Designer</SubType>
      <Generator>MSBuild:Compile</Generator>
    </Page>
    <Page Include="Samples\Data\ServiceFeatureTableCache\ServiceFeatureTableCache.xaml">
      <SubType>Designer</SubType>
      <Generator>MSBuild:Compile</Generator>
    </Page>
    <Page Include="Samples\Data\ServiceFeatureTableManualCache\ServiceFeatureTableManualCache.xaml">
      <SubType>Designer</SubType>
      <Generator>MSBuild:Compile</Generator>
    </Page>
    <Page Include="Samples\Data\ServiceFeatureTableNoCache\ServiceFeatureTableNoCache.xaml">
      <SubType>Designer</SubType>
      <Generator>MSBuild:Compile</Generator>
    </Page>
    <Page Include="Samples\Data\FeatureLayerQuery\FeatureLayerQuery.xaml">
      <SubType>Designer</SubType>
      <Generator>MSBuild:Compile</Generator>
    </Page>
    <Page Include="Samples\GraphicsOverlay\SketchOnMap\SketchOnMap.xaml">
      <Generator>MSBuild:Compile</Generator>
      <SubType>Designer</SubType>
    </Page>
    <Page Include="Samples\Layers\ArcGISMapImageLayerUrl\ArcGISMapImageLayerUrl.xaml">
      <SubType>Designer</SubType>
      <Generator>MSBuild:Compile</Generator>
    </Page>
    <Page Include="Samples\Layers\ArcGISTiledLayerUrl\ArcGISTiledLayerUrl.xaml">
      <SubType>Designer</SubType>
      <Generator>MSBuild:Compile</Generator>
    </Page>
    <Page Include="Samples\Layers\ArcGISVectorTiledLayerUrl\ArcGISVectorTiledLayerUrl.xaml">
      <Generator>MSBuild:Compile</Generator>
      <SubType>Designer</SubType>
    </Page>
    <Page Include="Samples\Layers\ChangeSublayerVisibility\ChangeSublayerVisibility.xaml">
      <Generator>MSBuild:Compile</Generator>
      <SubType>Designer</SubType>
    </Page>
    <Page Include="Samples\Layers\ChangeFeatureLayerRenderer\ChangeFeatureLayerRenderer.xaml">
      <SubType>Designer</SubType>
      <Generator>MSBuild:Compile</Generator>
    </Page>
    <Page Include="Samples\Layers\CreateFeatureCollectionLayer\CreateFeatureCollectionLayer.xaml">
      <Generator>MSBuild:Compile</Generator>
      <SubType>Designer</SubType>
    </Page>
    <Page Include="Samples\Layers\FeatureCollectionLayerFromPortal\FeatureCollectionLayerFromPortal.xaml">
      <Generator>MSBuild:Compile</Generator>
      <SubType>Designer</SubType>
    </Page>
    <Page Include="Samples\Layers\FeatureCollectionLayerFromQuery\FeatureCollectionLayerFromQuery.xaml">
      <Generator>MSBuild:Compile</Generator>
      <SubType>Designer</SubType>
    </Page>
    <Page Include="Samples\Layers\FeatureLayerSelection\FeatureLayerSelection.xaml">
      <SubType>Designer</SubType>
      <Generator>MSBuild:Compile</Generator>
    </Page>
    <Page Include="Samples\Layers\TimeBasedQuery\TimeBasedQuery.xaml">
      <Generator>MSBuild:Compile</Generator>
      <SubType>Designer</SubType>
    </Page>
    <Page Include="Samples\Layers\FeatureLayerUrl\FeatureLayerUrl.xaml">
      <SubType>Designer</SubType>
      <Generator>MSBuild:Compile</Generator>
    </Page>
    <Page Include="Samples\Layers\KmlLayerFile\KmlLayerFile.xaml">
      <Generator>MSBuild:Compile</Generator>
      <SubType>Designer</SubType>
    </Page>
    <Page Include="Samples\Layers\RasterLayerImageServiceRaster\RasterLayerImageServiceRaster.xaml">
      <Generator>MSBuild:Compile</Generator>
      <SubType>Designer</SubType>
    </Page>
    <Page Include="Samples\Layers\SceneLayerUrl\SceneLayerUrl.xaml">
      <Generator>MSBuild:Compile</Generator>
      <SubType>Designer</SubType>
    </Page>
    <Page Include="Samples\Layers\RasterLayerRasterFunction\RasterLayerRasterFunction.xaml">
      <Generator>MSBuild:Compile</Generator>
      <SubType>Designer</SubType>
    </Page>
    <Page Include="Samples\Layers\WMSLayerUrl\WmsLayerUrl.xaml">
      <Generator>MSBuild:Compile</Generator>
      <SubType>Designer</SubType>
    </Page>
    <Page Include="Samples\Layers\WmsServiceCatalog\WmsServiceCatalog.xaml">
      <Generator>MSBuild:Compile</Generator>
      <SubType>Designer</SubType>
    </Page>
    <Page Include="Samples\Layers\WMTSLayer\WMTSLayer.xaml">
      <Generator>MSBuild:Compile</Generator>
      <SubType>Designer</SubType>
    </Page>
    <Page Include="Samples\Location\DisplayDeviceLocation\DisplayDeviceLocation.xaml">
      <Generator>MSBuild:Compile</Generator>
      <SubType>Designer</SubType>
    </Page>
    <Page Include="Samples\MapView\ShowMagnifier\ShowMagnifier.xaml">
      <Generator>MSBuild:Compile</Generator>
      <SubType>Designer</SubType>
    </Page>
    <Page Include="Samples\MapView\TakeScreenshot\TakeScreenshot.xaml">
      <Generator>MSBuild:Compile</Generator>
      <SubType>Designer</SubType>
    </Page>
    <Page Include="Samples\Map\AuthorMap\AuthorMap.xaml">
      <Generator>MSBuild:Compile</Generator>
      <SubType>Designer</SubType>
    </Page>
    <Page Include="Samples\Map\ManageBookmarks\ManageBookmarks.xaml">
      <Generator>MSBuild:Compile</Generator>
      <SubType>Designer</SubType>
    </Page>
    <Page Include="Samples\Map\OpenMobileMap\OpenMobileMap.xaml">
      <Generator>MSBuild:Compile</Generator>
      <SubType>Designer</SubType>
    </Page>
    <Page Include="Samples\Map\SearchPortalMaps\SearchPortalMaps.xaml">
      <Generator>MSBuild:Compile</Generator>
      <SubType>Designer</SubType>
    </Page>
    <Page Include="Samples\Map\SetMinMaxScale\SetMinMaxScale.xaml">
      <Generator>MSBuild:Compile</Generator>
      <SubType>Designer</SubType>
    </Page>
    <Page Include="Samples\MapView\DisplayLayerViewState\DisplayLayerViewState.xaml">
      <Generator>MSBuild:Compile</Generator>
      <SubType>Designer</SubType>
    </Page>
    <Page Include="Samples\MapView\DisplayDrawingStatus\DisplayDrawingStatus.xaml">
      <Generator>MSBuild:Compile</Generator>
      <SubType>Designer</SubType>
    </Page>
    <Page Include="Samples\Map\AccessLoadStatus\AccessLoadStatus.xaml">
      <SubType>Designer</SubType>
      <Generator>MSBuild:Compile</Generator>
    </Page>
    <Page Include="Samples\Map\ChangeBasemap\ChangeBasemap.xaml">
      <Generator>MSBuild:Compile</Generator>
      <SubType>Designer</SubType>
    </Page>
    <Page Include="Samples\Map\DisplayMap\DisplayMap.xaml">
      <SubType>Designer</SubType>
      <Generator>MSBuild:Compile</Generator>
    </Page>
    <Page Include="Samples\Layers\FeatureLayerDefinitionExpression\FeatureLayerDefinitionExpression.xaml">
      <Generator>MSBuild:Compile</Generator>
      <SubType>Designer</SubType>
    </Page>
    <Page Include="Samples\Map\OpenMapURL\OpenMapURL.xaml">
      <SubType>Designer</SubType>
      <Generator>MSBuild:Compile</Generator>
    </Page>
    <Page Include="Samples\MapView\MapRotation\MapRotation.xaml">
      <SubType>Designer</SubType>
      <Generator>MSBuild:Compile</Generator>
    </Page>
    <Page Include="Samples\Map\SetInitialMapLocation\SetInitialMapLocation.xaml">
      <SubType>Designer</SubType>
      <Generator>MSBuild:Compile</Generator>
    </Page>
    <Page Include="Samples\Map\SetInitialMapArea\SetInitialMapArea.xaml">
      <SubType>Designer</SubType>
      <Generator>MSBuild:Compile</Generator>
    </Page>
    <Page Include="Samples\Map\SetMapSpatialReference\SetMapSpatialReference.xaml">
      <SubType>Designer</SubType>
      <Generator>MSBuild:Compile</Generator>
    </Page>
    <Page Include="Samples\NetworkAnalysis\FindRoute\FindRoute.xaml">
      <Generator>MSBuild:Compile</Generator>
      <SubType>Designer</SubType>
    </Page>
    <Page Include="Samples\Symbology\UseDistanceCompositeSym\UseDistanceCompositeSym.xaml">
      <Generator>MSBuild:Compile</Generator>
      <SubType>Designer</SubType>
    </Page>
    <Page Include="Samples\Symbology\RenderPictureMarkers\RenderPictureMarkers.xaml">
      <SubType>Designer</SubType>
      <Generator>MSBuild:Compile</Generator>
    </Page>
    <Page Include="Samples\Symbology\RenderSimpleMarkers\RenderSimpleMarkers.xaml">
      <SubType>Designer</SubType>
      <Generator>MSBuild:Compile</Generator>
    </Page>
    <Page Include="Samples\Symbology\RenderUniqueValues\RenderUniqueValues.xaml">
      <SubType>Designer</SubType>
      <Generator>MSBuild:Compile</Generator>
    </Page>
    <Page Include="Samples\MapView\ChangeViewpoint\ChangeViewpoint.xaml">
      <SubType>Designer</SubType>
      <Generator>MSBuild:Compile</Generator>
    </Page>
    <Page Include="Samples\Tutorial\AuthorEditSaveMap\AuthorEditSaveMap.xaml">
      <Generator>MSBuild:Compile</Generator>
      <SubType>Designer</SubType>
    </Page>
    <Page Include="Samples\Search\FindAddress\FindAddress.xaml">
      <SubType>Designer</SubType>
      <Generator>MSBuild:Compile</Generator>
    </Page>
    <Page Include="Samples\MapView\ShowCallout\ShowCallout.xaml">
      <SubType>Designer</SubType>
      <Generator>MSBuild:Compile</Generator>
    </Page>
    <Page Include="Samples\Layers\KmlLayerUrl\KmlLayerUrl.xaml">
      <SubType>Designer</SubType>
      <Generator>MSBuild:Compile</Generator>
    </Page>
  </ItemGroup>
  <ItemGroup>
    <Content Include="Samples\Map\OpenMapURL\metadata.json">
      <CopyToOutputDirectory>PreserveNewest</CopyToOutputDirectory>
    </Content>
  </ItemGroup>
  <ItemGroup>
    <Content Include="Samples\Layers\ArcGISMapImageLayerUrl\metadata.json">
      <CopyToOutputDirectory>PreserveNewest</CopyToOutputDirectory>
    </Content>
    <Content Include="Samples\Layers\ArcGISTiledLayerUrl\metadata.json">
      <CopyToOutputDirectory>PreserveNewest</CopyToOutputDirectory>
    </Content>
  </ItemGroup>
  <ItemGroup>
    <Content Include="Samples\MapView\MapRotation\metadata.json">
      <CopyToOutputDirectory>PreserveNewest</CopyToOutputDirectory>
    </Content>
  </ItemGroup>
  <ItemGroup>
    <Content Include="Samples\Map\SetMapSpatialReference\metadata.json">
      <CopyToOutputDirectory>PreserveNewest</CopyToOutputDirectory>
    </Content>
  </ItemGroup>
  <ItemGroup>
    <Content Include="Samples\MapView\ChangeViewpoint\metadata.json">
      <CopyToOutputDirectory>PreserveNewest</CopyToOutputDirectory>
    </Content>
  </ItemGroup>
  <ItemGroup>
    <Content Include="Samples\Map\SetInitialMapLocation\metadata.json">
      <CopyToOutputDirectory>PreserveNewest</CopyToOutputDirectory>
    </Content>
  </ItemGroup>
  <ItemGroup>
    <Content Include="Samples\Map\SetInitialMapArea\metadata.json">
      <CopyToOutputDirectory>PreserveNewest</CopyToOutputDirectory>
    </Content>
  </ItemGroup>
  <ItemGroup>
    <Content Include="Samples\GraphicsOverlay\AddGraphicsRenderer\metadata.json">
      <CopyToOutputDirectory>PreserveNewest</CopyToOutputDirectory>
    </Content>
    <Content Include="Samples\Data\ServiceFeatureTableCache\metadata.json">
      <CopyToOutputDirectory>PreserveNewest</CopyToOutputDirectory>
    </Content>
  </ItemGroup>
  <ItemGroup>
    <Content Include="Samples\GraphicsOverlay\IdentifyGraphics\metadata.json">
      <CopyToOutputDirectory>PreserveNewest</CopyToOutputDirectory>
    </Content>
    <Content Include="Samples\Data\ServiceFeatureTableManualCache\metadata.json">
      <CopyToOutputDirectory>PreserveNewest</CopyToOutputDirectory>
    </Content>
  </ItemGroup>
  <ItemGroup>
    <Content Include="Samples\Data\ServiceFeatureTableNoCache\metadata.json">
      <CopyToOutputDirectory>PreserveNewest</CopyToOutputDirectory>
    </Content>
    <Content Include="Samples\Data\FeatureLayerQuery\metadata.json">
      <CopyToOutputDirectory>PreserveNewest</CopyToOutputDirectory>
    </Content>
  </ItemGroup>
  <ItemGroup>
    <Content Include="Samples\Layers\ChangeFeatureLayerRenderer\metadata.json">
      <CopyToOutputDirectory>PreserveNewest</CopyToOutputDirectory>
    </Content>
  </ItemGroup>
  <ItemGroup>
    <Content Include="Samples\Layers\FeatureLayerSelection\metadata.json">
      <CopyToOutputDirectory>PreserveNewest</CopyToOutputDirectory>
    </Content>
  </ItemGroup>
  <ItemGroup>
    <Content Include="Samples\Layers\FeatureLayerUrl\metadata.json">
      <CopyToOutputDirectory>PreserveNewest</CopyToOutputDirectory>
    </Content>
  </ItemGroup>
  <ItemGroup>
    <Content Include="Samples\Map\AccessLoadStatus\metadata.json">
      <CopyToOutputDirectory>PreserveNewest</CopyToOutputDirectory>
    </Content>
  </ItemGroup>
  <ItemGroup>
    <Content Include="Samples\Map\DisplayMap\metadata.json">
      <CopyToOutputDirectory>PreserveNewest</CopyToOutputDirectory>
    </Content>
  </ItemGroup>
  <ItemGroup>
    <Content Include="Samples\Layers\FeatureLayerDefinitionExpression\metadata.json">
      <CopyToOutputDirectory>PreserveNewest</CopyToOutputDirectory>
    </Content>
  </ItemGroup>
  <ItemGroup>
    <Content Include="Samples\Symbology\RenderPictureMarkers\metadata.json">
      <CopyToOutputDirectory>PreserveNewest</CopyToOutputDirectory>
    </Content>
  </ItemGroup>
  <ItemGroup>
    <Content Include="Samples\Symbology\RenderSimpleMarkers\metadata.json">
      <CopyToOutputDirectory>PreserveNewest</CopyToOutputDirectory>
    </Content>
  </ItemGroup>
  <ItemGroup>
    <Content Include="Samples\Symbology\RenderUniqueValues\metadata.json">
      <CopyToOutputDirectory>PreserveNewest</CopyToOutputDirectory>
    </Content>
  </ItemGroup>
  <ItemGroup>
    <Content Include="Samples\Map\ChangeBasemap\metadata.json">
      <CopyToOutputDirectory>PreserveNewest</CopyToOutputDirectory>
    </Content>
  </ItemGroup>
  <ItemGroup>
    <Content Include="Samples\Layers\ChangeSublayerVisibility\metadata.json">
      <CopyToOutputDirectory>PreserveNewest</CopyToOutputDirectory>
    </Content>
  </ItemGroup>
  <ItemGroup>
    <Content Include="Samples\Location\DisplayDeviceLocation\metadata.json">
      <CopyToOutputDirectory>PreserveNewest</CopyToOutputDirectory>
    </Content>
  </ItemGroup>
  <ItemGroup>
    <Content Include="Samples\MapView\DisplayDrawingStatus\metadata.json">
      <CopyToOutputDirectory>PreserveNewest</CopyToOutputDirectory>
    </Content>
  </ItemGroup>
  <ItemGroup>
    <Content Include="Samples\MapView\DisplayLayerViewState\metadata.json">
      <CopyToOutputDirectory>PreserveNewest</CopyToOutputDirectory>
    </Content>
  </ItemGroup>
  <ItemGroup>
    <Content Include="Samples\Map\SetMinMaxScale\metadata.json">
      <CopyToOutputDirectory>PreserveNewest</CopyToOutputDirectory>
    </Content>
  </ItemGroup>
  <ItemGroup>
    <Content Include="Samples\MapView\TakeScreenshot\metadata.json">
      <CopyToOutputDirectory>PreserveNewest</CopyToOutputDirectory>
    </Content>
  </ItemGroup>
  <ItemGroup>
    <Content Include="Samples\Layers\ArcGISVectorTiledLayerUrl\metadata.json">
      <CopyToOutputDirectory>PreserveNewest</CopyToOutputDirectory>
    </Content>
  </ItemGroup>
  <ItemGroup>
    <Content Include="Samples\Map\ManageBookmarks\metadata.json">
      <CopyToOutputDirectory>PreserveNewest</CopyToOutputDirectory>
    </Content>
  </ItemGroup>
  <ItemGroup>
    <Content Include="Samples\Map\AuthorMap\metadata.json">
      <CopyToOutputDirectory>PreserveNewest</CopyToOutputDirectory>
    </Content>
  </ItemGroup>
  <ItemGroup>
    <Content Include="Samples\Layers\CreateFeatureCollectionLayer\metadata.json">
      <CopyToOutputDirectory>PreserveNewest</CopyToOutputDirectory>
    </Content>
    <Content Include="Samples\Layers\FeatureCollectionLayerFromPortal\metadata.json">
      <CopyToOutputDirectory>PreserveNewest</CopyToOutputDirectory>
    </Content>
    <Content Include="Samples\Layers\FeatureCollectionLayerFromQuery\metadata.json">
      <CopyToOutputDirectory>PreserveNewest</CopyToOutputDirectory>
    </Content>
  </ItemGroup>
  <ItemGroup>
    <Content Include="Samples\Geoprocessing\AnalyzeHotspots\metadata.json">
      <CopyToOutputDirectory>PreserveNewest</CopyToOutputDirectory>
    </Content>
    <Content Include="Samples\Geoprocessing\AnalyzeViewshed\metadata.json">
      <CopyToOutputDirectory>PreserveNewest</CopyToOutputDirectory>
    </Content>
    <Content Include="Samples\Geoprocessing\ListGeodatabaseVersions\metadata.json">
      <CopyToOutputDirectory>PreserveNewest</CopyToOutputDirectory>
    </Content>
    <Content Include="Samples\Tutorial\AuthorEditSaveMap\metadata.json">
      <CopyToOutputDirectory>PreserveNewest</CopyToOutputDirectory>
    </Content>
    <Content Include="Samples\Symbology\UseDistanceCompositeSym\metadata.json">
      <CopyToOutputDirectory>PreserveNewest</CopyToOutputDirectory>
    </Content>
    <Content Include="Samples\MapView\ShowMagnifier\metadata.json">
      <CopyToOutputDirectory>PreserveNewest</CopyToOutputDirectory>
    </Content>
    <Content Include="Samples\GraphicsOverlay\SketchOnMap\metadata.json">
      <CopyToOutputDirectory>PreserveNewest</CopyToOutputDirectory>
    </Content>
    <Content Include="Samples\Map\SearchPortalMaps\metadata.json">
      <CopyToOutputDirectory>PreserveNewest</CopyToOutputDirectory>
    </Content>
    <Content Include="Samples\NetworkAnalysis\FindRoute\metadata.json">
      <CopyToOutputDirectory>PreserveNewest</CopyToOutputDirectory>
    </Content>
    <Content Include="Samples\Layers\WMTSLayer\metadata.json">
      <CopyToOutputDirectory>PreserveNewest</CopyToOutputDirectory>
    </Content>
    <Content Include="Samples\MapView\ShowCallout\metadata.json">
      <CopyToOutputDirectory>PreserveNewest</CopyToOutputDirectory>
    </Content>
    <Content Include="Samples\Layers\RasterLayerImageServiceRaster\metadata.json">
      <CopyToOutputDirectory>PreserveNewest</CopyToOutputDirectory>
    </Content>
    <Content Include="Samples\Layers\SceneLayerUrl\metadata.json">
      <CopyToOutputDirectory>PreserveNewest</CopyToOutputDirectory>
    </Content>
    <Content Include="Samples\Layers\RasterLayerRasterFunction\metadata.json">
      <CopyToOutputDirectory>PreserveNewest</CopyToOutputDirectory>
    </Content>
    <Content Include="Samples\Map\OpenMobileMap\metadata.json">
      <CopyToOutputDirectory>PreserveNewest</CopyToOutputDirectory>
    </Content>
    <Content Include="Samples\Data\GenerateGeodatabase\metadata.json">
      <CopyToOutputDirectory>Always</CopyToOutputDirectory>
    </Content>
  </ItemGroup>
  <ItemGroup>
    <None Include="packages.config" />
    <Content Include="Samples\Data\StatisticalQuery\metadata.json">
      <CopyToOutputDirectory>PreserveNewest</CopyToOutputDirectory>
    </Content>
    <Content Include="Samples\Layers\WMSLayerUrl\metadata.json">
      <CopyToOutputDirectory>PreserveNewest</CopyToOutputDirectory>
    </Content>
    <Content Include="Samples\Layers\KmlLayerFile\metadata.json">
      <CopyToOutputDirectory>PreserveNewest</CopyToOutputDirectory>
    </Content>
    <Content Include="Samples\Data\StatsQueryGroupAndSort\metadata.json">
      <CopyToOutputDirectory>PreserveNewest</CopyToOutputDirectory>
    </Content>
    <Content Include="Samples\Layers\WmsServiceCatalog\metadata.json">
      <CopyToOutputDirectory>PreserveNewest</CopyToOutputDirectory>
    </Content>
<<<<<<< HEAD
    <Content Include="Samples\Data\AddShapefile\metadata.json">
=======
    <Content Include="Samples\Layers\TimeBasedQuery\metadata.json">
>>>>>>> 30cd899d
      <CopyToOutputDirectory>PreserveNewest</CopyToOutputDirectory>
    </Content>
  </ItemGroup>
  <Import Project="..\..\ArcGISRuntime.Samples.Shared\ArcGISRuntime.Samples.Shared.projitems" Label="Shared" />
  <Import Project="$(MSBuildToolsPath)\Microsoft.CSharp.targets" />
  <Import Project="..\..\..\packages\Esri.ArcGISRuntime.WPF.100.2.0\build\net452\Esri.ArcGISRuntime.WPF.targets" Condition="Exists('..\..\..\packages\Esri.ArcGISRuntime.WPF.100.2.0\build\net452\Esri.ArcGISRuntime.WPF.targets')" />
  <Target Name="EnsureNuGetPackageBuildImports" BeforeTargets="PrepareForBuild">
    <PropertyGroup>
      <ErrorText>This project references NuGet package(s) that are missing on this computer. Use NuGet Package Restore to download them.  For more information, see http://go.microsoft.com/fwlink/?LinkID=322105. The missing file is {0}.</ErrorText>
    </PropertyGroup>
    <Error Condition="!Exists('..\..\..\packages\Esri.ArcGISRuntime.WPF.100.2.0\build\net452\Esri.ArcGISRuntime.WPF.targets')" Text="$([System.String]::Format('$(ErrorText)', '..\..\..\packages\Esri.ArcGISRuntime.WPF.100.2.0\build\net452\Esri.ArcGISRuntime.WPF.targets'))" />
  </Target>
  <!-- To modify your build process, add your task inside one of the targets below and uncomment it. 
       Other similar extension points exist, see Microsoft.Common.targets.
  <Target Name="BeforeBuild">
  </Target>
  <Target Name="AfterBuild">
  </Target>
  -->
</Project><|MERGE_RESOLUTION|>--- conflicted
+++ resolved
@@ -917,11 +917,10 @@
     <Content Include="Samples\Layers\WmsServiceCatalog\metadata.json">
       <CopyToOutputDirectory>PreserveNewest</CopyToOutputDirectory>
     </Content>
-<<<<<<< HEAD
     <Content Include="Samples\Data\AddShapefile\metadata.json">
-=======
+      <CopyToOutputDirectory>PreserveNewest</CopyToOutputDirectory>
+    </Content>
     <Content Include="Samples\Layers\TimeBasedQuery\metadata.json">
->>>>>>> 30cd899d
       <CopyToOutputDirectory>PreserveNewest</CopyToOutputDirectory>
     </Content>
   </ItemGroup>
