﻿<?xml version="1.0" encoding="utf-8"?>
<Project ToolsVersion="14.0" DefaultTargets="Build" xmlns="http://schemas.microsoft.com/developer/msbuild/2003">
  <Import Project="$(MSBuildExtensionsPath)\$(MSBuildToolsVersion)\Microsoft.Common.props" Condition="Exists('$(MSBuildExtensionsPath)\$(MSBuildToolsVersion)\Microsoft.Common.props')" />
  <!-- Build Configurations -->
  <PropertyGroup>
    <Configuration Condition=" '$(Configuration)' == '' ">Debug</Configuration>
    <Platform Condition=" '$(Platform)' == '' ">AnyCPU</Platform>
    <ProjectGuid>{0568FD2B-DA73-434C-B955-4A149465C535}</ProjectGuid>
    <OutputType>Library</OutputType>
    <AppDesignerFolder>Properties</AppDesignerFolder>
    <RootNamespace>ArcGISRuntime.WPF</RootNamespace>
    <AssemblyName>ArcGISRuntime.WPF.Samples</AssemblyName>
    <TargetFrameworkVersion>v4.5.2</TargetFrameworkVersion>
    <FileAlignment>512</FileAlignment>
    <NuGetPackageImportStamp>
    </NuGetPackageImportStamp>
    <TargetFrameworkProfile />
  </PropertyGroup>
  <PropertyGroup Condition=" '$(Configuration)|$(Platform)' == 'Debug|AnyCPU' ">
    <DebugSymbols>true</DebugSymbols>
    <DebugType>full</DebugType>
    <Optimize>false</Optimize>
    <OutputPath>..\..\..\output\WPF\debug\</OutputPath>
    <DefineConstants>DEBUG;TRACE</DefineConstants>
    <ErrorReport>prompt</ErrorReport>
    <WarningLevel>4</WarningLevel>
    <LangVersion>5</LangVersion>
  </PropertyGroup>
  <PropertyGroup Condition=" '$(Configuration)|$(Platform)' == 'Release|AnyCPU' ">
    <DebugType>pdbonly</DebugType>
    <Optimize>true</Optimize>
    <OutputPath>..\..\..\output\WPF\release\</OutputPath>
    <DefineConstants>TRACE</DefineConstants>
    <ErrorReport>prompt</ErrorReport>
    <WarningLevel>4</WarningLevel>
    <LangVersion>5</LangVersion>
  </PropertyGroup>
  <!-- /Build Configurations -->
  <ItemGroup>
    <!-- References -->
    <Reference Include="Esri.ArcGISRuntime, Version=100.2.0.0, Culture=neutral, PublicKeyToken=8fc3cc631e44ad86, processorArchitecture=MSIL">
      <HintPath>..\..\..\packages\Esri.ArcGISRuntime.WPF.100.2.0\lib\net452\Esri.ArcGISRuntime.dll</HintPath>
    </Reference>
    <Reference Include="Esri.ArcGISRuntime.Hydrography, Version=100.2.0.0, Culture=neutral, PublicKeyToken=8fc3cc631e44ad86, processorArchitecture=MSIL">
      <HintPath>..\..\..\packages\Esri.ArcGISRuntime.Hydrography.100.2.0\lib\net452\Esri.ArcGISRuntime.Hydrography.dll</HintPath>
    </Reference>
    <Reference Include="Esri.ArcGISRuntime.LocalServices, Version=100.2.0.0, Culture=neutral, PublicKeyToken=8fc3cc631e44ad86, processorArchitecture=MSIL">
      <HintPath>..\..\..\packages\Esri.ArcGISRuntime.LocalServices.100.2.0\lib\net452\Esri.ArcGISRuntime.LocalServices.dll</HintPath>
    </Reference>
    <Reference Include="Microsoft.CSharp" />
    <Reference Include="PresentationCore" />
    <Reference Include="PresentationFramework" />
    <Reference Include="System" />
    <Reference Include="System.Core" />
    <Reference Include="System.Drawing" />
    <Reference Include="System.IO.Compression" />
    <Reference Include="System.IO.Compression.FileSystem" />
    <Reference Include="System.Net.Http.WebRequest" />
    <Reference Include="System.Runtime.Serialization" />
    <Reference Include="System.Windows" />
    <Reference Include="System.Xaml" />
    <Reference Include="System.Xml.Linq" />
    <Reference Include="System.Data.DataSetExtensions" />
    <Reference Include="System.Data" />
    <Reference Include="System.Net.Http" />
    <Reference Include="System.Xml" />
    <Reference Include="WindowsBase" />
  </ItemGroup>
  <ItemGroup>
    <!-- Misc Resources -->
    <EmbeddedResource Include="Resources\PictureMarkerSymbols\pin_star_blue.png" />
  </ItemGroup>
  <ItemGroup>
    <!-- Sample Manager Code -->
    <Compile Include="Properties\AssemblyInfo.cs" />
  </ItemGroup>
  <ItemGroup>
    <!-- JSON Metadata -->
    <Content Include="Samples\Layers\WmsIdentify\metadata.json">
        <CopyToOutputDirectory>PreserveNewest</CopyToOutputDirectory>
    </Content>
    <Content Include="Samples\Data\GeodatabaseTransactions\GeodatabaseTransactions.jpg">
      <CopyToOutputDirectory>PreserveNewest</CopyToOutputDirectory>
    </Content>
    <Content Include="Samples\Hydrography\SelectEncFeatures\metadata.json">
      <CopyToOutputDirectory>PreserveNewest</CopyToOutputDirectory>
    </Content>
    <Content Include="Samples\Hydrography\ChangeEncDisplaySettings\metadata.json">
      <CopyToOutputDirectory>PreserveNewest</CopyToOutputDirectory>
    </Content>
    <Content Include="Samples\Hydrography\AddEncExchangeSet\metadata.json">
      <CopyToOutputDirectory>PreserveNewest</CopyToOutputDirectory>
    </Content>
<<<<<<< HEAD
    <Content Include="Samples\Analysis\ViewshedCamera\ViewshedCamera.jpg">
      <CopyToOutputDirectory>PreserveNewest</CopyToOutputDirectory>
    </Content>    
=======
    <Content Include="Samples\Analysis\LineOfSightLocation\LineOfSightLocation.jpg">
      <CopyToOutputDirectory>PreserveNewest</CopyToOutputDirectory>
    </Content>    
    <Content Include="Samples\Layers\FeatureLayerRenderingModeMap\FeatureLayerRenderingModeMap.jpg">
      <CopyToOutputDirectory>PreserveNewest</CopyToOutputDirectory>
    </Content>
>>>>>>> d1ffffd7
    <Content Include="Samples\MapView\GeoViewSync\metadata.json">
      <CopyToOutputDirectory>PreserveNewest</CopyToOutputDirectory>
    </Content>
    <Content Include="Samples\LocalServer\DynamicWorkspaceShapefile\metadata.json">
      <CopyToOutputDirectory>PreserveNewest</CopyToOutputDirectory>
    </Content>
    <Content Include="groups.json">
      <CopyToOutputDirectory>PreserveNewest</CopyToOutputDirectory>
    </Content>
    <Content Include="Samples\Data\EditAndSyncFeatures\metadata.json">
      <CopyToOutputDirectory>PreserveNewest</CopyToOutputDirectory>
    </Content>
    <Content Include="Samples\Data\FeatureLayerGeoPackage\metadata.json">
      <CopyToOutputDirectory>PreserveNewest</CopyToOutputDirectory>
    </Content>
    <Content Include="Samples\Data\FeatureLayerQuery\metadata.json">
      <CopyToOutputDirectory>PreserveNewest</CopyToOutputDirectory>
    </Content>
    <Content Include="Samples\Data\FeatureLayerShapefile\metadata.json">
      <CopyToOutputDirectory>PreserveNewest</CopyToOutputDirectory>
    </Content>
    <Content Include="Samples\Data\GenerateGeodatabase\metadata.json">
      <CopyToOutputDirectory>PreserveNewest</CopyToOutputDirectory>
    </Content>
    <Content Include="Samples\Data\RasterLayerGeoPackage\RasterLayerGeoPackage.jpg">
      <CopyToOutputDirectory>PreserveNewest</CopyToOutputDirectory>
    </Content>
    <Content Include="Samples\Data\ReadShapefileMetadata\metadata.json">
      <CopyToOutputDirectory>PreserveNewest</CopyToOutputDirectory>
    </Content>
    <Content Include="Samples\Data\ServiceFeatureTableCache\metadata.json">
      <CopyToOutputDirectory>PreserveNewest</CopyToOutputDirectory>
    </Content>
    <Content Include="Samples\Data\ServiceFeatureTableManualCache\metadata.json">
      <CopyToOutputDirectory>PreserveNewest</CopyToOutputDirectory>
    </Content>
    <Content Include="Samples\Data\ServiceFeatureTableNoCache\metadata.json">
      <CopyToOutputDirectory>PreserveNewest</CopyToOutputDirectory>
    </Content>
    <Content Include="Samples\Data\StatisticalQuery\metadata.json">
      <CopyToOutputDirectory>PreserveNewest</CopyToOutputDirectory>
    </Content>
    <Content Include="Samples\Data\StatsQueryGroupAndSort\metadata.json">
      <CopyToOutputDirectory>PreserveNewest</CopyToOutputDirectory>
    </Content>
    <Content Include="Samples\Geoprocessing\AnalyzeHotspots\metadata.json">
      <CopyToOutputDirectory>PreserveNewest</CopyToOutputDirectory>
    </Content>
    <Content Include="Samples\Geoprocessing\AnalyzeViewshed\metadata.json">
      <CopyToOutputDirectory>PreserveNewest</CopyToOutputDirectory>
    </Content>
    <Content Include="Samples\Geoprocessing\ListGeodatabaseVersions\metadata.json">
      <CopyToOutputDirectory>PreserveNewest</CopyToOutputDirectory>
    </Content>
    <Content Include="Samples\GraphicsOverlay\AddGraphicsRenderer\metadata.json">
      <CopyToOutputDirectory>PreserveNewest</CopyToOutputDirectory>
    </Content>
    <Content Include="Samples\GraphicsOverlay\IdentifyGraphics\metadata.json">
      <CopyToOutputDirectory>PreserveNewest</CopyToOutputDirectory>
    </Content>
    <Content Include="Samples\GraphicsOverlay\SketchOnMap\metadata.json">
      <CopyToOutputDirectory>PreserveNewest</CopyToOutputDirectory>
    </Content>
    <Content Include="Samples\GraphicsOverlay\SurfacePlacements\metadata.json">
      <CopyToOutputDirectory>PreserveNewest</CopyToOutputDirectory>
    </Content>
    <Content Include="Samples\Layers\ArcGISMapImageLayerUrl\metadata.json">
      <CopyToOutputDirectory>PreserveNewest</CopyToOutputDirectory>
    </Content>
    <Content Include="Samples\Layers\ArcGISTiledLayerUrl\metadata.json">
      <CopyToOutputDirectory>PreserveNewest</CopyToOutputDirectory>
    </Content>
    <Content Include="Samples\Layers\ArcGISVectorTiledLayerUrl\metadata.json">
      <CopyToOutputDirectory>PreserveNewest</CopyToOutputDirectory>
    </Content>
    <Content Include="Samples\Layers\ChangeFeatureLayerRenderer\metadata.json">
      <CopyToOutputDirectory>PreserveNewest</CopyToOutputDirectory>
    </Content>
    <Content Include="Samples\Layers\ChangeSublayerVisibility\metadata.json">
      <CopyToOutputDirectory>PreserveNewest</CopyToOutputDirectory>
    </Content>
    <Content Include="Samples\Layers\CreateFeatureCollectionLayer\metadata.json">
      <CopyToOutputDirectory>PreserveNewest</CopyToOutputDirectory>
    </Content>
    <Content Include="Samples\Layers\DisplayScene\metadata.json">
      <CopyToOutputDirectory>PreserveNewest</CopyToOutputDirectory>
    </Content>
    <Content Include="Samples\Layers\ExportTiles\metadata.json">
      <CopyToOutputDirectory>PreserveNewest</CopyToOutputDirectory>
    </Content>
    <Content Include="Samples\Layers\FeatureCollectionLayerFromPortal\metadata.json">
      <CopyToOutputDirectory>PreserveNewest</CopyToOutputDirectory>
    </Content>
    <Content Include="Samples\Layers\FeatureCollectionLayerFromQuery\metadata.json">
      <CopyToOutputDirectory>PreserveNewest</CopyToOutputDirectory>
    </Content>
    <Content Include="Samples\Layers\FeatureLayerDefinitionExpression\metadata.json">
      <CopyToOutputDirectory>PreserveNewest</CopyToOutputDirectory>
    </Content>
    <Content Include="Samples\Layers\FeatureLayerDictionaryRenderer\metadata.json">
      <CopyToOutputDirectory>PreserveNewest</CopyToOutputDirectory>
    </Content>
    <Content Include="Samples\Layers\FeatureLayerSelection\metadata.json">
      <CopyToOutputDirectory>PreserveNewest</CopyToOutputDirectory>
    </Content>
    <Content Include="Samples\Layers\FeatureLayerUrl\metadata.json">
      <CopyToOutputDirectory>PreserveNewest</CopyToOutputDirectory>
    </Content>
    <Content Include="Samples\Layers\RasterLayerFile\metadata.json">
      <CopyToOutputDirectory>PreserveNewest</CopyToOutputDirectory>
    </Content>
    <Content Include="Samples\Layers\RasterLayerImageServiceRaster\metadata.json">
      <CopyToOutputDirectory>PreserveNewest</CopyToOutputDirectory>
    </Content>
    <Content Include="Samples\Layers\RasterLayerRasterFunction\metadata.json">
      <CopyToOutputDirectory>PreserveNewest</CopyToOutputDirectory>
    </Content>
    <Content Include="Samples\Layers\RasterRenderingRule\metadata.json">
      <CopyToOutputDirectory>PreserveNewest</CopyToOutputDirectory>
    </Content>
    <Content Include="Samples\Layers\SceneLayerUrl\metadata.json">
      <CopyToOutputDirectory>PreserveNewest</CopyToOutputDirectory>
    </Content>
    <Content Include="Samples\Layers\TimeBasedQuery\metadata.json">
      <CopyToOutputDirectory>PreserveNewest</CopyToOutputDirectory>
    </Content>
    <Content Include="Samples\Layers\WMSLayerUrl\metadata.json">
      <CopyToOutputDirectory>PreserveNewest</CopyToOutputDirectory>
    </Content>
    <Content Include="Samples\Layers\WmsServiceCatalog\metadata.json">
      <CopyToOutputDirectory>PreserveNewest</CopyToOutputDirectory>
    </Content>
    <Content Include="Samples\Layers\WMTSLayer\metadata.json">
      <CopyToOutputDirectory>PreserveNewest</CopyToOutputDirectory>
    </Content>
    <Content Include="Samples\Location\DisplayDeviceLocation\metadata.json">
      <CopyToOutputDirectory>PreserveNewest</CopyToOutputDirectory>
    </Content>
    <Content Include="Samples\Map\AccessLoadStatus\metadata.json">
      <CopyToOutputDirectory>PreserveNewest</CopyToOutputDirectory>
    </Content>
    <Content Include="Samples\Map\AuthorMap\metadata.json">
      <CopyToOutputDirectory>PreserveNewest</CopyToOutputDirectory>
    </Content>
    <Content Include="Samples\Map\ChangeBasemap\metadata.json">
      <CopyToOutputDirectory>PreserveNewest</CopyToOutputDirectory>
    </Content>
    <Content Include="Samples\Map\DisplayMap\metadata.json">
      <CopyToOutputDirectory>PreserveNewest</CopyToOutputDirectory>
    </Content>
    <Content Include="Samples\Map\ManageBookmarks\metadata.json">
      <CopyToOutputDirectory>PreserveNewest</CopyToOutputDirectory>
    </Content>
    <Content Include="Samples\Map\OpenMapURL\metadata.json">
      <CopyToOutputDirectory>PreserveNewest</CopyToOutputDirectory>
    </Content>
    <Content Include="Samples\Map\OpenMobileMap\metadata.json">
      <CopyToOutputDirectory>PreserveNewest</CopyToOutputDirectory>
    </Content>
    <Content Include="Samples\Map\SearchPortalMaps\metadata.json">
      <CopyToOutputDirectory>PreserveNewest</CopyToOutputDirectory>
    </Content>
    <Content Include="Samples\Map\SetInitialMapArea\metadata.json">
      <CopyToOutputDirectory>PreserveNewest</CopyToOutputDirectory>
    </Content>
    <Content Include="Samples\Map\SetInitialMapLocation\metadata.json">
      <CopyToOutputDirectory>PreserveNewest</CopyToOutputDirectory>
    </Content>
    <Content Include="Samples\Map\SetMapSpatialReference\metadata.json">
      <CopyToOutputDirectory>PreserveNewest</CopyToOutputDirectory>
    </Content>
    <Content Include="Samples\Map\SetMinMaxScale\metadata.json">
      <CopyToOutputDirectory>PreserveNewest</CopyToOutputDirectory>
    </Content>
    <Content Include="Samples\MapView\ChangeViewpoint\metadata.json">
      <CopyToOutputDirectory>PreserveNewest</CopyToOutputDirectory>
    </Content>
    <Content Include="Samples\MapView\DisplayDrawingStatus\metadata.json">
      <CopyToOutputDirectory>PreserveNewest</CopyToOutputDirectory>
    </Content>
    <Content Include="Samples\MapView\DisplayLayerViewState\metadata.json">
      <CopyToOutputDirectory>PreserveNewest</CopyToOutputDirectory>
    </Content>
    <Content Include="Samples\MapView\FeatureLayerTimeOffset\metadata.json">
      <CopyToOutputDirectory>PreserveNewest</CopyToOutputDirectory>
    </Content>
    <Content Include="Samples\MapView\MapRotation\metadata.json">
      <CopyToOutputDirectory>PreserveNewest</CopyToOutputDirectory>
    </Content>
    <Content Include="Samples\MapView\ShowCallout\metadata.json">
      <CopyToOutputDirectory>PreserveNewest</CopyToOutputDirectory>
    </Content>
    <Content Include="Samples\MapView\ShowMagnifier\metadata.json">
      <CopyToOutputDirectory>PreserveNewest</CopyToOutputDirectory>
    </Content>
    <Content Include="Samples\MapView\TakeScreenshot\metadata.json">
      <CopyToOutputDirectory>PreserveNewest</CopyToOutputDirectory>
    </Content>
    <Content Include="Samples\NetworkAnalysis\FindRoute\metadata.json">
      <CopyToOutputDirectory>PreserveNewest</CopyToOutputDirectory>
    </Content>
    <Content Include="Samples\Search\FindAddress\metadata.json">
      <CopyToOutputDirectory>PreserveNewest</CopyToOutputDirectory>
    </Content>
    <Content Include="Samples\Search\FindPlace\metadata.json">
      <CopyToOutputDirectory>PreserveNewest</CopyToOutputDirectory>
    </Content>
    <Content Include="Samples\Symbology\RenderPictureMarkers\metadata.json">
      <CopyToOutputDirectory>PreserveNewest</CopyToOutputDirectory>
    </Content>
    <Content Include="Samples\Symbology\RenderSimpleMarkers\metadata.json">
      <CopyToOutputDirectory>PreserveNewest</CopyToOutputDirectory>
    </Content>
    <Content Include="Samples\Symbology\RenderUniqueValues\metadata.json">
      <CopyToOutputDirectory>PreserveNewest</CopyToOutputDirectory>
    </Content>
    <Content Include="Samples\Symbology\SimpleRenderers\metadata.json">
      <CopyToOutputDirectory>PreserveNewest</CopyToOutputDirectory>
    </Content>
    <Content Include="Samples\Symbology\UseDistanceCompositeSym\metadata.json">
      <CopyToOutputDirectory>PreserveNewest</CopyToOutputDirectory>
    </Content>
    <Content Include="Samples\Tutorial\AuthorEditSaveMap\metadata.json">
      <CopyToOutputDirectory>PreserveNewest</CopyToOutputDirectory>
    </Content>
  </ItemGroup>
  <ItemGroup>
    <!-- Screenshots -->
    <Content Include="Samples\Layers\WmsIdentify\WmsIdentify.jpg">
        <CopyToOutputDirectory>PreserveNewest</CopyToOutputDirectory>
    </Content>
    <Content Include="Samples\Hydrography\SelectEncFeatures\SelectEncFeatures.jpg">
      <CopyToOutputDirectory>PreserveNewest</CopyToOutputDirectory>
    </Content>
    <Content Include="Samples\Hydrography\ChangeEncDisplaySettings\ChangeEncDisplaySettings.jpg">
      <CopyToOutputDirectory>PreserveNewest</CopyToOutputDirectory>
    </Content>
    <Content Include="Samples\Hydrography\AddEncExchangeSet\AddEncExchangeSet.jpg">
      <CopyToOutputDirectory>PreserveNewest</CopyToOutputDirectory>
    </Content>
    <Content Include="Samples\MapView\GeoViewSync\GeoViewSync.jpg">
      <CopyToOutputDirectory>PreserveNewest</CopyToOutputDirectory>
    </Content>
    <Content Include="Samples\LocalServer\DynamicWorkspaceShapefile\DynamicWorkspaceShapefile.jpg">
      <CopyToOutputDirectory>PreserveNewest</CopyToOutputDirectory>
    </Content>
    <Content Include="Samples\Data\EditAndSyncFeatures\EditAndSyncFeatures.jpg">
      <CopyToOutputDirectory>PreserveNewest</CopyToOutputDirectory>
    </Content>
    <Content Include="Samples\Data\FeatureLayerQuery\FeatureLayerQuery.jpg">
      <CopyToOutputDirectory>PreserveNewest</CopyToOutputDirectory>
    </Content>
    <Content Include="Samples\Data\FeatureLayerShapefile\FeatureLayerShapefile.jpg">
      <CopyToOutputDirectory>PreserveNewest</CopyToOutputDirectory>
    </Content>
    <Content Include="Samples\Data\GenerateGeodatabase\GenerateGeodatabase.jpg">
      <CopyToOutputDirectory>PreserveNewest</CopyToOutputDirectory>
    </Content>
    <Content Include="Samples\Data\ReadShapefileMetadata\ReadShapefileMetadata.jpg">
      <CopyToOutputDirectory>PreserveNewest</CopyToOutputDirectory>
    </Content>
    <Content Include="Samples\Data\ServiceFeatureTableCache\ServiceFeatureTableCache.jpg">
      <CopyToOutputDirectory>PreserveNewest</CopyToOutputDirectory>
    </Content>
    <Content Include="Samples\Data\ServiceFeatureTableManualCache\ServiceFeatureTableManualCache.jpg">
      <CopyToOutputDirectory>PreserveNewest</CopyToOutputDirectory>
    </Content>
    <Content Include="Samples\Data\ServiceFeatureTableNoCache\ServiceFeatureTableNoCache.jpg">
      <CopyToOutputDirectory>PreserveNewest</CopyToOutputDirectory>
    </Content>
    <Content Include="Samples\Data\StatisticalQuery\StatisticalQuery.jpg">
      <CopyToOutputDirectory>PreserveNewest</CopyToOutputDirectory>
    </Content>
    <Content Include="Samples\Data\StatsQueryGroupAndSort\StatsQueryGroupAndSort.jpg">
      <CopyToOutputDirectory>PreserveNewest</CopyToOutputDirectory>
    </Content>
    <Content Include="Samples\Geoprocessing\AnalyzeHotspots\AnalyzeHotspots.jpg">
      <CopyToOutputDirectory>PreserveNewest</CopyToOutputDirectory>
    </Content>
    <Content Include="Samples\Geoprocessing\AnalyzeViewshed\AnalyzeViewshed.jpg">
      <CopyToOutputDirectory>PreserveNewest</CopyToOutputDirectory>
    </Content>
    <Content Include="Samples\Geoprocessing\ListGeodatabaseVersions\ListGeodatabaseVersions.jpg">
      <CopyToOutputDirectory>PreserveNewest</CopyToOutputDirectory>
    </Content>
    <Content Include="Samples\GraphicsOverlay\AddGraphicsRenderer\AddGraphicsRenderer.jpg">
      <CopyToOutputDirectory>PreserveNewest</CopyToOutputDirectory>
    </Content>
    <Content Include="Samples\GraphicsOverlay\IdentifyGraphics\IdentifyGraphics.jpg">
      <CopyToOutputDirectory>PreserveNewest</CopyToOutputDirectory>
    </Content>
    <Content Include="Samples\GraphicsOverlay\SketchOnMap\SketchOnMap.jpg">
      <CopyToOutputDirectory>PreserveNewest</CopyToOutputDirectory>
    </Content>
    <Content Include="Samples\GraphicsOverlay\SurfacePlacements\SurfacePlacements.jpg">
      <CopyToOutputDirectory>PreserveNewest</CopyToOutputDirectory>
    </Content>
    <Content Include="Samples\Layers\ArcGISMapImageLayerUrl\ArcGISMapImageLayerUrl.jpg">
      <CopyToOutputDirectory>PreserveNewest</CopyToOutputDirectory>
    </Content>
    <Content Include="Samples\Layers\ArcGISTiledLayerUrl\ArcGISTiledLayerUrl.jpg">
      <CopyToOutputDirectory>PreserveNewest</CopyToOutputDirectory>
    </Content>
    <Content Include="Samples\Layers\ArcGISVectorTiledLayerUrl\ArcGISVectorTiledLayerUrl.jpg">
      <CopyToOutputDirectory>PreserveNewest</CopyToOutputDirectory>
    </Content>
    <Content Include="Samples\Layers\ChangeFeatureLayerRenderer\ChangeFeatureLayerRenderer.jpg">
      <CopyToOutputDirectory>PreserveNewest</CopyToOutputDirectory>
    </Content>
    <Content Include="Samples\Layers\ChangeSublayerVisibility\ChangeSublayerVisibility.jpg">
      <CopyToOutputDirectory>PreserveNewest</CopyToOutputDirectory>
    </Content>
    <Content Include="Samples\Layers\CreateFeatureCollectionLayer\CreateFeatureCollectionLayer.jpg">
      <CopyToOutputDirectory>PreserveNewest</CopyToOutputDirectory>
    </Content>
    <Content Include="Samples\Layers\DisplayScene\DisplayScene.jpg">
      <CopyToOutputDirectory>PreserveNewest</CopyToOutputDirectory>
    </Content>
    <Content Include="Samples\Layers\ExportTiles\ExportTiles.jpg">
      <CopyToOutputDirectory>PreserveNewest</CopyToOutputDirectory>
    </Content>
    <Content Include="Samples\Layers\FeatureCollectionLayerFromPortal\FeatureCollectionLayerFromPortal.jpg">
      <CopyToOutputDirectory>PreserveNewest</CopyToOutputDirectory>
    </Content>
    <Content Include="Samples\Layers\FeatureCollectionLayerFromQuery\FeatureCollectionLayerFromQuery.jpg">
      <CopyToOutputDirectory>PreserveNewest</CopyToOutputDirectory>
    </Content>
    <Content Include="Samples\Layers\FeatureLayerDefinitionExpression\FeatureLayerDefinitionExpression.jpg">
      <CopyToOutputDirectory>PreserveNewest</CopyToOutputDirectory>
    </Content>
    <Content Include="Samples\Layers\FeatureLayerDictionaryRenderer\FeatureLayerDictionaryRenderer.jpg">
      <CopyToOutputDirectory>PreserveNewest</CopyToOutputDirectory>
    </Content>
    <Content Include="Samples\Layers\FeatureLayerSelection\FeatureLayerSelection.jpg">
      <CopyToOutputDirectory>PreserveNewest</CopyToOutputDirectory>
    </Content>
    <Content Include="Samples\Layers\FeatureLayerUrl\FeatureLayerUrl.jpg">
      <CopyToOutputDirectory>PreserveNewest</CopyToOutputDirectory>
    </Content>
    <Content Include="Samples\Layers\RasterLayerFile\RasterLayerFile.jpg">
      <CopyToOutputDirectory>PreserveNewest</CopyToOutputDirectory>
    </Content>
    <Content Include="Samples\Layers\RasterLayerImageServiceRaster\RasterLayerImageServiceRaster.jpg">
      <CopyToOutputDirectory>PreserveNewest</CopyToOutputDirectory>
    </Content>
    <Content Include="Samples\Layers\RasterLayerRasterFunction\RasterLayerRasterFunction.jpg">
      <CopyToOutputDirectory>PreserveNewest</CopyToOutputDirectory>
    </Content>
    <Content Include="Samples\Layers\RasterRenderingRule\RasterRenderingRule.jpg">
      <CopyToOutputDirectory>PreserveNewest</CopyToOutputDirectory>
    </Content>
    <Content Include="Samples\Layers\SceneLayerUrl\SceneLayerUrl.jpg">
      <CopyToOutputDirectory>PreserveNewest</CopyToOutputDirectory>
    </Content>
    <Content Include="Samples\Layers\TimeBasedQuery\TimeBasedQuery.jpg">
      <CopyToOutputDirectory>PreserveNewest</CopyToOutputDirectory>
    </Content>
    <Content Include="Samples\Layers\WMSLayerUrl\WMSLayerUrl.jpg">
      <CopyToOutputDirectory>PreserveNewest</CopyToOutputDirectory>
    </Content>
    <Content Include="Samples\Layers\WmsServiceCatalog\WmsServiceCatalog.jpg">
      <CopyToOutputDirectory>PreserveNewest</CopyToOutputDirectory>
    </Content>
    <Content Include="Samples\Layers\WMTSLayer\WMTSLayer.jpg">
      <CopyToOutputDirectory>PreserveNewest</CopyToOutputDirectory>
    </Content>
    <Content Include="Samples\Location\DisplayDeviceLocation\DisplayDeviceLocation.jpg">
      <CopyToOutputDirectory>PreserveNewest</CopyToOutputDirectory>
    </Content>
    <Content Include="Samples\Map\AccessLoadStatus\AccessLoadStatus.jpg">
      <CopyToOutputDirectory>PreserveNewest</CopyToOutputDirectory>
    </Content>
    <Content Include="Samples\Map\AuthorMap\AuthorMap.jpg">
      <CopyToOutputDirectory>PreserveNewest</CopyToOutputDirectory>
    </Content>
    <Content Include="Samples\Map\ChangeBasemap\ChangeBasemap.jpg">
      <CopyToOutputDirectory>PreserveNewest</CopyToOutputDirectory>
    </Content>
    <Content Include="Samples\Map\DisplayMap\DisplayMap.jpg">
      <CopyToOutputDirectory>PreserveNewest</CopyToOutputDirectory>
    </Content>
    <Content Include="Samples\Map\ManageBookmarks\ManageBookmarks.jpg">
      <CopyToOutputDirectory>PreserveNewest</CopyToOutputDirectory>
    </Content>
    <Content Include="Samples\Map\OpenMapURL\OpenMapURL.jpg">
      <CopyToOutputDirectory>PreserveNewest</CopyToOutputDirectory>
    </Content>
    <Content Include="Samples\Map\OpenMobileMap\OpenMobileMap.jpg">
      <CopyToOutputDirectory>PreserveNewest</CopyToOutputDirectory>
    </Content>
    <Content Include="Samples\Map\SearchPortalMaps\SearchPortalMaps.jpg">
      <CopyToOutputDirectory>PreserveNewest</CopyToOutputDirectory>
    </Content>
    <Content Include="Samples\Map\SetInitialMapArea\SetInitialMapArea.jpg">
      <CopyToOutputDirectory>PreserveNewest</CopyToOutputDirectory>
    </Content>
    <Content Include="Samples\Map\SetInitialMapLocation\SetInitialMapLocation.jpg">
      <CopyToOutputDirectory>PreserveNewest</CopyToOutputDirectory>
    </Content>
    <Content Include="Samples\Map\SetMapSpatialReference\SetMapSpatialReference.jpg">
      <CopyToOutputDirectory>PreserveNewest</CopyToOutputDirectory>
    </Content>
    <Content Include="Samples\Map\SetMinMaxScale\SetMinMaxScale.jpg">
      <CopyToOutputDirectory>PreserveNewest</CopyToOutputDirectory>
    </Content>
    <Content Include="Samples\MapView\ChangeViewpoint\ChangeViewpoint.jpg">
      <CopyToOutputDirectory>PreserveNewest</CopyToOutputDirectory>
    </Content>
    <Content Include="Samples\MapView\DisplayDrawingStatus\DisplayDrawingStatus.jpg">
      <CopyToOutputDirectory>PreserveNewest</CopyToOutputDirectory>
    </Content>
    <Content Include="Samples\MapView\DisplayLayerViewState\DisplayLayerViewState.jpg">
      <CopyToOutputDirectory>PreserveNewest</CopyToOutputDirectory>
    </Content>
    <Content Include="Samples\MapView\FeatureLayerTimeOffset\FeatureLayerTimeOffset.jpg">
      <CopyToOutputDirectory>PreserveNewest</CopyToOutputDirectory>
    </Content>
    <Content Include="Samples\MapView\MapRotation\MapRotation.jpg">
      <CopyToOutputDirectory>PreserveNewest</CopyToOutputDirectory>
    </Content>
    <Content Include="Samples\MapView\ShowCallout\ShowCallout.jpg">
      <CopyToOutputDirectory>PreserveNewest</CopyToOutputDirectory>
    </Content>
    <Content Include="Samples\MapView\ShowMagnifier\ShowMagnifier.jpg">
      <CopyToOutputDirectory>PreserveNewest</CopyToOutputDirectory>
    </Content>
    <Content Include="Samples\MapView\TakeScreenshot\TakeScreenshot.jpg">
      <CopyToOutputDirectory>PreserveNewest</CopyToOutputDirectory>
    </Content>
    <Content Include="Samples\NetworkAnalysis\FindRoute\FindRoute.jpg">
      <CopyToOutputDirectory>PreserveNewest</CopyToOutputDirectory>
    </Content>
    <Content Include="Samples\Search\FindAddress\FindAddress.jpg">
      <CopyToOutputDirectory>PreserveNewest</CopyToOutputDirectory>
    </Content>
    <Content Include="Samples\Search\FindPlace\FindPlace.jpg">
      <CopyToOutputDirectory>PreserveNewest</CopyToOutputDirectory>
    </Content>
    <Content Include="Samples\Symbology\RenderPictureMarkers\RenderPictureMarkers.jpg">
      <CopyToOutputDirectory>PreserveNewest</CopyToOutputDirectory>
    </Content>
    <Content Include="Samples\Symbology\RenderSimpleMarkers\RenderSimpleMarkers.jpg">
      <CopyToOutputDirectory>PreserveNewest</CopyToOutputDirectory>
    </Content>
    <Content Include="Samples\Symbology\RenderUniqueValues\RenderUniqueValues.jpg">
      <CopyToOutputDirectory>PreserveNewest</CopyToOutputDirectory>
    </Content>
    <Content Include="Samples\Symbology\SimpleRenderers\SimpleRenderers.jpg">
      <CopyToOutputDirectory>PreserveNewest</CopyToOutputDirectory>
    </Content>
    <Content Include="Samples\Symbology\UseDistanceCompositeSym\UseDistanceCompositeSym.jpg">
      <CopyToOutputDirectory>PreserveNewest</CopyToOutputDirectory>
    </Content>
    <Content Include="Samples\Tutorial\AuthorEditSaveMap\AuthorEditSaveMap.jpg">
      <CopyToOutputDirectory>PreserveNewest</CopyToOutputDirectory>
    </Content>
  </ItemGroup>
  <ItemGroup>
    <!-- Sample Code -->
    <Compile Include="Samples\Layers\FeatureLayerRenderingModeMap\FeatureLayerRenderingModeMap.xaml.cs">
      <DependentUpon>FeatureLayerRenderingModeMap.xaml</DependentUpon>
    </Compile>
    <Compile Include="Samples\Layers\WmsIdentify\WmsIdentify.xaml.cs">
        <DependentUpon>WmsIdentify.xaml</DependentUpon>
    </Compile>
    <Compile Include="Samples\Data\GeodatabaseTransactions\GeodatabaseTransactions.xaml.cs">
      <DependentUpon>GeodatabaseTransactions.xaml</DependentUpon>
    </Compile>
    <Compile Include="Samples\Hydrography\SelectEncFeatures\SelectEncFeatures.xaml.cs">
      <DependentUpon>SelectEncFeatures.xaml</DependentUpon>
    </Compile>
    <Compile Include="Samples\Hydrography\ChangeEncDisplaySettings\ChangeEncDisplaySettings.xaml.cs">
      <DependentUpon>ChangeEncDisplaySettings.xaml</DependentUpon>
    </Compile>
    <Compile Include="Samples\Hydrography\AddEncExchangeSet\AddEncExchangeSet.xaml.cs">
      <DependentUpon>AddEncExchangeSet.xaml</DependentUpon>
    </Compile>
<<<<<<< HEAD
    <Compile Include="Samples\Analysis\ViewshedCamera\ViewshedCamera.xaml.cs">
      <DependentUpon>ViewshedCamera.xaml</DependentUpon>
=======
    <Compile Include="Samples\Analysis\LineOfSightLocation\LineOfSightLocation.xaml.cs">
      <DependentUpon>LineOfSightLocation.xaml</DependentUpon>
>>>>>>> d1ffffd7
    </Compile>    
    <Compile Include="Samples\MapView\GeoViewSync\GeoViewSync.xaml.cs">
      <DependentUpon>GeoViewSync.xaml</DependentUpon>
    </Compile>
    <Compile Include="Samples\LocalServer\DynamicWorkspaceShapefile\DynamicWorkspaceShapefile.xaml.cs">
      <DependentUpon>DynamicWorkspaceShapefile.xaml</DependentUpon>
    </Compile>
    <Compile Include="Samples\Data\EditAndSyncFeatures\EditAndSyncFeatures.xaml.cs">
      <DependentUpon>EditAndSyncFeatures.xaml</DependentUpon>
    </Compile>
    <Compile Include="Samples\Data\FeatureLayerGeoPackage\FeatureLayerGeoPackage.xaml.cs">
      <DependentUpon>FeatureLayerGeoPackage.xaml</DependentUpon>
    </Compile>
    <Compile Include="Samples\Data\FeatureLayerQuery\FeatureLayerQuery.xaml.cs">
      <DependentUpon>FeatureLayerQuery.xaml</DependentUpon>
    </Compile>
    <Compile Include="Samples\Data\FeatureLayerShapefile\FeatureLayerShapefile.xaml.cs">
      <DependentUpon>FeatureLayerShapefile.xaml</DependentUpon>
    </Compile>
    <Compile Include="Samples\Data\GenerateGeodatabase\GenerateGeodatabase.xaml.cs">
      <DependentUpon>GenerateGeodatabase.xaml</DependentUpon>
    </Compile>
    <Compile Include="Samples\Data\RasterLayerGeoPackage\RasterLayerGeoPackage.xaml.cs">
      <DependentUpon>RasterLayerGeoPackage.xaml</DependentUpon>
    </Compile>
    <Compile Include="Samples\Data\ReadShapefileMetadata\ReadShapefileMetadata.xaml.cs">
      <DependentUpon>ReadShapefileMetadata.xaml</DependentUpon>
    </Compile>
    <Compile Include="Samples\Data\ServiceFeatureTableCache\ServiceFeatureTableCache.xaml.cs">
      <DependentUpon>ServiceFeatureTableCache.xaml</DependentUpon>
    </Compile>
    <Compile Include="Samples\Data\ServiceFeatureTableManualCache\ServiceFeatureTableManualCache.xaml.cs">
      <DependentUpon>ServiceFeatureTableManualCache.xaml</DependentUpon>
    </Compile>
    <Compile Include="Samples\Data\ServiceFeatureTableNoCache\ServiceFeatureTableNoCache.xaml.cs">
      <DependentUpon>ServiceFeatureTableNoCache.xaml</DependentUpon>
    </Compile>
    <Compile Include="Samples\Data\StatisticalQuery\StatisticalQuery.xaml.cs">
      <DependentUpon>StatisticalQuery.xaml</DependentUpon>
    </Compile>
    <Compile Include="Samples\Data\StatsQueryGroupAndSort\StatsQueryGroupAndSort.xaml.cs">
      <DependentUpon>StatsQueryGroupAndSort.xaml</DependentUpon>
    </Compile>
    <Compile Include="Samples\Geoprocessing\AnalyzeHotspots\AnalyzeHotspots.xaml.cs">
      <DependentUpon>AnalyzeHotspots.xaml</DependentUpon>
    </Compile>
    <Compile Include="Samples\Geoprocessing\AnalyzeViewshed\AnalyzeViewshed.xaml.cs">
      <DependentUpon>AnalyzeViewshed.xaml</DependentUpon>
    </Compile>
    <Compile Include="Samples\Geoprocessing\ListGeodatabaseVersions\ListGeodatabaseVersions.xaml.cs">
      <DependentUpon>ListGeodatabaseVersions.xaml</DependentUpon>
    </Compile>
    <Compile Include="Samples\GraphicsOverlay\AddGraphicsRenderer\AddGraphicsRenderer.xaml.cs">
      <DependentUpon>AddGraphicsRenderer.xaml</DependentUpon>
    </Compile>
    <Compile Include="Samples\GraphicsOverlay\IdentifyGraphics\IdentifyGraphics.xaml.cs">
      <DependentUpon>IdentifyGraphics.xaml</DependentUpon>
    </Compile>
    <Compile Include="Samples\GraphicsOverlay\SketchOnMap\SketchOnMap.xaml.cs">
      <DependentUpon>SketchOnMap.xaml</DependentUpon>
    </Compile>
    <Compile Include="Samples\GraphicsOverlay\SurfacePlacements\SurfacePlacements.xaml.cs">
      <DependentUpon>SurfacePlacements.xaml</DependentUpon>
    </Compile>
    <Compile Include="Samples\Layers\ArcGISMapImageLayerUrl\ArcGISMapImageLayerUrl.xaml.cs">
      <DependentUpon>ArcGISMapImageLayerUrl.xaml</DependentUpon>
    </Compile>
    <Compile Include="Samples\Layers\ArcGISTiledLayerUrl\ArcGISTiledLayerUrl.xaml.cs">
      <DependentUpon>ArcGISTiledLayerUrl.xaml</DependentUpon>
    </Compile>
    <Compile Include="Samples\Layers\ArcGISVectorTiledLayerUrl\ArcGISVectorTiledLayerUrl.xaml.cs">
      <DependentUpon>ArcGISVectorTiledLayerUrl.xaml</DependentUpon>
    </Compile>
    <Compile Include="Samples\Layers\ChangeFeatureLayerRenderer\ChangeFeatureLayerRenderer.xaml.cs">
      <DependentUpon>ChangeFeatureLayerRenderer.xaml</DependentUpon>
    </Compile>
    <Compile Include="Samples\Layers\ChangeSublayerVisibility\ChangeSublayerVisibility.xaml.cs">
      <DependentUpon>ChangeSublayerVisibility.xaml</DependentUpon>
    </Compile>
    <Compile Include="Samples\Layers\CreateFeatureCollectionLayer\CreateFeatureCollectionLayer.xaml.cs">
      <DependentUpon>CreateFeatureCollectionLayer.xaml</DependentUpon>
    </Compile>
    <Compile Include="Samples\Layers\DisplayScene\DisplayScene.xaml.cs">
      <DependentUpon>DisplayScene.xaml</DependentUpon>
    </Compile>
    <Compile Include="Samples\Layers\ExportTiles\ExportTiles.xaml.cs">
      <DependentUpon>ExportTiles.xaml</DependentUpon>
    </Compile>
    <Compile Include="Samples\Layers\FeatureCollectionLayerFromPortal\FeatureCollectionLayerFromPortal.xaml.cs">
      <DependentUpon>FeatureCollectionLayerFromPortal.xaml</DependentUpon>
    </Compile>
    <Compile Include="Samples\Layers\FeatureCollectionLayerFromQuery\FeatureCollectionLayerFromQuery.xaml.cs">
      <DependentUpon>FeatureCollectionLayerFromQuery.xaml</DependentUpon>
    </Compile>
    <Compile Include="Samples\Layers\FeatureLayerDefinitionExpression\FeatureLayerDefinitionExpression.xaml.cs">
      <DependentUpon>FeatureLayerDefinitionExpression.xaml</DependentUpon>
    </Compile>
    <Compile Include="Samples\Layers\FeatureLayerDictionaryRenderer\FeatureLayerDictionaryRenderer.xaml.cs">
      <DependentUpon>FeatureLayerDictionaryRenderer.xaml</DependentUpon>
    </Compile>
    <Compile Include="Samples\Layers\FeatureLayerSelection\FeatureLayerSelection.xaml.cs">
      <DependentUpon>FeatureLayerSelection.xaml</DependentUpon>
    </Compile>
    <Compile Include="Samples\Layers\FeatureLayerUrl\FeatureLayerUrl.xaml.cs">
      <DependentUpon>FeatureLayerUrl.xaml</DependentUpon>
    </Compile>
    <Compile Include="Samples\Layers\RasterLayerFile\RasterLayerFile.xaml.cs">
      <DependentUpon>RasterLayerFile.xaml</DependentUpon>
    </Compile>
    <Compile Include="Samples\Layers\RasterLayerImageServiceRaster\RasterLayerImageServiceRaster.xaml.cs">
      <DependentUpon>RasterLayerImageServiceRaster.xaml</DependentUpon>
    </Compile>
    <Compile Include="Samples\Layers\RasterLayerRasterFunction\RasterLayerRasterFunction.xaml.cs">
      <DependentUpon>RasterLayerRasterFunction.xaml</DependentUpon>
    </Compile>
    <Compile Include="Samples\Layers\RasterRenderingRule\RasterRenderingRule.xaml.cs">
      <DependentUpon>RasterRenderingRule.xaml</DependentUpon>
    </Compile>
    <Compile Include="Samples\Layers\SceneLayerUrl\SceneLayerUrl.xaml.cs">
      <DependentUpon>SceneLayerUrl.xaml</DependentUpon>
    </Compile>
    <Compile Include="Samples\Layers\TimeBasedQuery\TimeBasedQuery.xaml.cs">
      <DependentUpon>TimeBasedQuery.xaml</DependentUpon>
    </Compile>
    <Compile Include="Samples\Layers\WMSLayerUrl\WMSLayerUrl.xaml.cs">
      <DependentUpon>WmsLayerUrl.xaml</DependentUpon>
    </Compile>
    <Compile Include="Samples\Layers\WmsServiceCatalog\WmsServiceCatalog.xaml.cs">
      <DependentUpon>WmsServiceCatalog.xaml</DependentUpon>
    </Compile>
    <Compile Include="Samples\Layers\WMTSLayer\WMTSLayer.xaml.cs">
      <DependentUpon>WMTSLayer.xaml</DependentUpon>
    </Compile>
    <Compile Include="Samples\Location\DisplayDeviceLocation\DisplayDeviceLocation.xaml.cs">
      <DependentUpon>DisplayDeviceLocation.xaml</DependentUpon>
    </Compile>
    <Compile Include="Samples\MapView\FeatureLayerTimeOffset\FeatureLayerTimeOffset.xaml.cs">
      <DependentUpon>FeatureLayerTimeOffset.xaml</DependentUpon>
    </Compile>
    <Compile Include="Samples\Map\AccessLoadStatus\AccessLoadStatus.xaml.cs">
      <DependentUpon>AccessLoadStatus.xaml</DependentUpon>
    </Compile>
    <Compile Include="Samples\Map\AuthorMap\AuthorMap.xaml.cs">
      <DependentUpon>AuthorMap.xaml</DependentUpon>
    </Compile>
    <Compile Include="Samples\Map\ChangeBasemap\ChangeBasemap.xaml.cs">
      <DependentUpon>ChangeBasemap.xaml</DependentUpon>
    </Compile>
    <Compile Include="Samples\Map\DisplayMap\DisplayMap.xaml.cs">
      <DependentUpon>DisplayMap.xaml</DependentUpon>
    </Compile>
    <Compile Include="Samples\Map\ManageBookmarks\ManageBookmarks.xaml.cs">
      <DependentUpon>ManageBookmarks.xaml</DependentUpon>
    </Compile>
    <Compile Include="Samples\Map\OpenMapURL\OpenMapURL.xaml.cs">
      <DependentUpon>OpenMapURL.xaml</DependentUpon>
    </Compile>
    <Compile Include="Samples\Map\OpenMobileMap\OpenMobileMap.xaml.cs">
      <DependentUpon>OpenMobileMap.xaml</DependentUpon>
    </Compile>
    <Compile Include="Samples\Map\SearchPortalMaps\SearchPortalMaps.xaml.cs">
      <DependentUpon>SearchPortalMaps.xaml</DependentUpon>
    </Compile>
    <Compile Include="Samples\Map\SetInitialMapArea\SetInitialMapArea.xaml.cs">
      <DependentUpon>SetInitialMapArea.xaml</DependentUpon>
    </Compile>
    <Compile Include="Samples\Map\SetInitialMapLocation\SetInitialMapLocation.xaml.cs">
      <DependentUpon>SetInitialMapLocation.xaml</DependentUpon>
    </Compile>
    <Compile Include="Samples\Map\SetMapSpatialReference\SetMapSpatialReference.xaml.cs">
      <DependentUpon>SetMapSpatialReference.xaml</DependentUpon>
    </Compile>
    <Compile Include="Samples\Map\SetMinMaxScale\SetMinMaxScale.xaml.cs">
      <DependentUpon>SetMinMaxScale.xaml</DependentUpon>
    </Compile>
    <Compile Include="Samples\MapView\ChangeViewpoint\ChangeViewpoint.xaml.cs">
      <DependentUpon>ChangeViewpoint.xaml</DependentUpon>
    </Compile>
    <Compile Include="Samples\MapView\DisplayDrawingStatus\DisplayDrawingStatus.xaml.cs">
      <DependentUpon>DisplayDrawingStatus.xaml</DependentUpon>
    </Compile>
    <Compile Include="Samples\MapView\DisplayLayerViewState\DisplayLayerViewState.xaml.cs">
      <DependentUpon>DisplayLayerViewState.xaml</DependentUpon>
    </Compile>
    <Compile Include="Samples\MapView\MapRotation\MapRotation.xaml.cs">
      <DependentUpon>MapRotation.xaml</DependentUpon>
    </Compile>
    <Compile Include="Samples\MapView\ShowCallout\ShowCallout.xaml.cs">
      <DependentUpon>ShowCallout.xaml</DependentUpon>
    </Compile>
    <Compile Include="Samples\MapView\ShowMagnifier\ShowMagnifier.xaml.cs">
      <DependentUpon>ShowMagnifier.xaml</DependentUpon>
    </Compile>
    <Compile Include="Samples\MapView\TakeScreenshot\TakeScreenshot.xaml.cs">
      <DependentUpon>TakeScreenshot.xaml</DependentUpon>
    </Compile>
    <Compile Include="Samples\NetworkAnalysis\FindRoute\FindRoute.xaml.cs">
      <DependentUpon>FindRoute.xaml</DependentUpon>
    </Compile>
    <Compile Include="Samples\Search\FindAddress\FindAddress.xaml.cs">
      <DependentUpon>FindAddress.xaml</DependentUpon>
    </Compile>
    <Compile Include="Samples\Search\FindPlace\FindPlace.xaml.cs">
      <DependentUpon>FindPlace.xaml</DependentUpon>
    </Compile>
    <Compile Include="Samples\Symbology\RenderPictureMarkers\RenderPictureMarkers.xaml.cs">
      <DependentUpon>RenderPictureMarkers.xaml</DependentUpon>
    </Compile>
    <Compile Include="Samples\Symbology\RenderSimpleMarkers\RenderSimpleMarkers.xaml.cs">
      <DependentUpon>RenderSimpleMarkers.xaml</DependentUpon>
    </Compile>
    <Compile Include="Samples\Symbology\RenderUniqueValues\RenderUniqueValues.xaml.cs">
      <DependentUpon>RenderUniqueValues.xaml</DependentUpon>
    </Compile>
    <Compile Include="Samples\Symbology\SimpleRenderers\SimpleRenderers.xaml.cs">
      <DependentUpon>SimpleRenderers.xaml</DependentUpon>
    </Compile>
    <Compile Include="Samples\Symbology\UseDistanceCompositeSym\UseDistanceCompositeSym.xaml.cs">
      <DependentUpon>UseDistanceCompositeSym.xaml</DependentUpon>
    </Compile>
    <Compile Include="Samples\Tutorial\AuthorEditSaveMap\AuthorEditSaveMap.xaml.cs">
      <DependentUpon>AuthorEditSaveMap.xaml</DependentUpon>
    </Compile>
  </ItemGroup>
  <ItemGroup>
    <!-- Sample XAML -->
    <Page Include="Samples\Layers\WmsIdentify\WmsIdentify.xaml">
        <Generator>MSBuild:Compile</Generator>
        <SubType>Designer</SubType>
    </Page>
    <Page Include="Samples\Data\GeodatabaseTransactions\GeodatabaseTransactions.xaml">
      <Generator>MSBuild:Compile</Generator>
      <SubType>Designer</SubType>
    </Page>    
    <Page Include="Samples\Hydrography\SelectEncFeatures\SelectEncFeatures.xaml">
      <Generator>MSBuild:Compile</Generator>
      <SubType>Designer</SubType>
    </Page>
    <Page Include="Samples\Hydrography\ChangeEncDisplaySettings\ChangeEncDisplaySettings.xaml">
      <Generator>MSBuild:Compile</Generator>
      <SubType>Designer</SubType>
    </Page>
    <Page Include="Samples\Hydrography\AddEncExchangeSet\AddEncExchangeSet.xaml">
      <Generator>MSBuild:Compile</Generator>
      <SubType>Designer</SubType>
    </Page>
<<<<<<< HEAD
    <Page Include="Samples\Analysis\ViewshedCamera\ViewshedCamera.xaml">
      <Generator>MSBuild:Compile</Generator>
      <SubType>Designer</SubType>
    </Page>    
=======
    <Page Include="Samples\Analysis\LineOfSightLocation\LineOfSightLocation.xaml">
      <Generator>MSBuild:Compile</Generator>
      <SubType>Designer</SubType>
    </Page>    
    <Page Include="Samples\Layers\FeatureLayerRenderingModeMap\FeatureLayerRenderingModeMap.xaml">
      <Generator>MSBuild:Compile</Generator>
      <SubType>Designer</SubType>
    </Page>
>>>>>>> d1ffffd7
    <Page Include="Samples\MapView\GeoViewSync\GeoViewSync.xaml">
      <Generator>MSBuild:Compile</Generator>
      <SubType>Designer</SubType>
    </Page>
    <Page Include="Samples\LocalServer\DynamicWorkspaceShapefile\DynamicWorkspaceShapefile.xaml">
      <Generator>MSBuild:Compile</Generator>
      <SubType>Designer</SubType>
    </Page>
    <Page Include="Samples\Data\EditAndSyncFeatures\EditAndSyncFeatures.xaml">
      <Generator>MSBuild:Compile</Generator>
      <SubType>Designer</SubType>
    </Page>
    <Page Include="Samples\Data\FeatureLayerGeoPackage\FeatureLayerGeoPackage.xaml">
      <Generator>MSBuild:Compile</Generator>
      <SubType>Designer</SubType>
    </Page>
    <Page Include="Samples\Data\FeatureLayerQuery\FeatureLayerQuery.xaml">
      <SubType>Designer</SubType>
      <Generator>MSBuild:Compile</Generator>
    </Page>
    <Page Include="Samples\Data\FeatureLayerShapefile\FeatureLayerShapefile.xaml">
      <Generator>MSBuild:Compile</Generator>
      <SubType>Designer</SubType>
    </Page>
    <Page Include="Samples\Data\GenerateGeodatabase\GenerateGeodatabase.xaml">
      <Generator>MSBuild:Compile</Generator>
      <SubType>Designer</SubType>
    </Page>
    <Page Include="Samples\Data\RasterLayerGeoPackage\RasterLayerGeoPackage.xaml">
      <Generator>MSBuild:Compile</Generator>
      <SubType>Designer</SubType>
    </Page>
    <Page Include="Samples\Data\ReadShapefileMetadata\ReadShapefileMetadata.xaml">
      <Generator>MSBuild:Compile</Generator>
      <SubType>Designer</SubType>
    </Page>
    <Page Include="Samples\Data\ServiceFeatureTableCache\ServiceFeatureTableCache.xaml">
      <SubType>Designer</SubType>
      <Generator>MSBuild:Compile</Generator>
    </Page>
    <Page Include="Samples\Data\ServiceFeatureTableManualCache\ServiceFeatureTableManualCache.xaml">
      <SubType>Designer</SubType>
      <Generator>MSBuild:Compile</Generator>
    </Page>
    <Page Include="Samples\Data\ServiceFeatureTableNoCache\ServiceFeatureTableNoCache.xaml">
      <SubType>Designer</SubType>
      <Generator>MSBuild:Compile</Generator>
    </Page>
    <Page Include="Samples\Data\StatisticalQuery\StatisticalQuery.xaml">
      <Generator>MSBuild:Compile</Generator>
      <SubType>Designer</SubType>
    </Page>
    <Page Include="Samples\Data\StatsQueryGroupAndSort\StatsQueryGroupAndSort.xaml">
      <Generator>MSBuild:Compile</Generator>
      <SubType>Designer</SubType>
    </Page>
    <Page Include="Samples\Geoprocessing\AnalyzeHotspots\AnalyzeHotspots.xaml">
      <Generator>MSBuild:Compile</Generator>
      <SubType>Designer</SubType>
    </Page>
    <Page Include="Samples\Geoprocessing\AnalyzeViewshed\AnalyzeViewshed.xaml">
      <Generator>MSBuild:Compile</Generator>
      <SubType>Designer</SubType>
    </Page>
    <Page Include="Samples\Geoprocessing\ListGeodatabaseVersions\ListGeodatabaseVersions.xaml">
      <Generator>MSBuild:Compile</Generator>
      <SubType>Designer</SubType>
    </Page>
    <Page Include="Samples\GraphicsOverlay\AddGraphicsRenderer\AddGraphicsRenderer.xaml">
      <SubType>Designer</SubType>
      <Generator>MSBuild:Compile</Generator>
    </Page>
    <Page Include="Samples\GraphicsOverlay\IdentifyGraphics\IdentifyGraphics.xaml">
      <SubType>Designer</SubType>
      <Generator>MSBuild:Compile</Generator>
    </Page>
    <Page Include="Samples\GraphicsOverlay\SketchOnMap\SketchOnMap.xaml">
      <Generator>MSBuild:Compile</Generator>
      <SubType>Designer</SubType>
    </Page>
    <Page Include="Samples\GraphicsOverlay\SurfacePlacements\SurfacePlacements.xaml">
      <Generator>MSBuild:Compile</Generator>
      <SubType>Designer</SubType>
    </Page>
    <Page Include="Samples\Layers\ArcGISMapImageLayerUrl\ArcGISMapImageLayerUrl.xaml">
      <SubType>Designer</SubType>
      <Generator>MSBuild:Compile</Generator>
    </Page>
    <Page Include="Samples\Layers\ArcGISTiledLayerUrl\ArcGISTiledLayerUrl.xaml">
      <SubType>Designer</SubType>
      <Generator>MSBuild:Compile</Generator>
    </Page>
    <Page Include="Samples\Layers\ArcGISVectorTiledLayerUrl\ArcGISVectorTiledLayerUrl.xaml">
      <Generator>MSBuild:Compile</Generator>
      <SubType>Designer</SubType>
    </Page>
    <Page Include="Samples\Layers\ChangeFeatureLayerRenderer\ChangeFeatureLayerRenderer.xaml">
      <SubType>Designer</SubType>
      <Generator>MSBuild:Compile</Generator>
    </Page>
    <Page Include="Samples\Layers\ChangeSublayerVisibility\ChangeSublayerVisibility.xaml">
      <Generator>MSBuild:Compile</Generator>
      <SubType>Designer</SubType>
    </Page>
    <Page Include="Samples\Layers\CreateFeatureCollectionLayer\CreateFeatureCollectionLayer.xaml">
      <Generator>MSBuild:Compile</Generator>
      <SubType>Designer</SubType>
    </Page>
    <Page Include="Samples\Layers\DisplayScene\DisplayScene.xaml">
      <Generator>MSBuild:Compile</Generator>
      <SubType>Designer</SubType>
    </Page>
    <Page Include="Samples\Layers\ExportTiles\ExportTiles.xaml">
      <Generator>MSBuild:Compile</Generator>
      <SubType>Designer</SubType>
    </Page>
    <Page Include="Samples\Layers\FeatureCollectionLayerFromPortal\FeatureCollectionLayerFromPortal.xaml">
      <Generator>MSBuild:Compile</Generator>
      <SubType>Designer</SubType>
    </Page>
    <Page Include="Samples\Layers\FeatureCollectionLayerFromQuery\FeatureCollectionLayerFromQuery.xaml">
      <Generator>MSBuild:Compile</Generator>
      <SubType>Designer</SubType>
    </Page>
    <Page Include="Samples\Layers\FeatureLayerDefinitionExpression\FeatureLayerDefinitionExpression.xaml">
      <Generator>MSBuild:Compile</Generator>
      <SubType>Designer</SubType>
    </Page>
    <Page Include="Samples\Layers\FeatureLayerDictionaryRenderer\FeatureLayerDictionaryRenderer.xaml">
      <Generator>MSBuild:Compile</Generator>
      <SubType>Designer</SubType>
    </Page>
    <Page Include="Samples\Layers\FeatureLayerSelection\FeatureLayerSelection.xaml">
      <SubType>Designer</SubType>
      <Generator>MSBuild:Compile</Generator>
    </Page>
    <Page Include="Samples\Layers\FeatureLayerUrl\FeatureLayerUrl.xaml">
      <SubType>Designer</SubType>
      <Generator>MSBuild:Compile</Generator>
    </Page>
    <Page Include="Samples\Layers\RasterLayerFile\RasterLayerFile.xaml">
      <Generator>MSBuild:Compile</Generator>
      <SubType>Designer</SubType>
    </Page>
    <Page Include="Samples\Layers\RasterLayerImageServiceRaster\RasterLayerImageServiceRaster.xaml">
      <Generator>MSBuild:Compile</Generator>
      <SubType>Designer</SubType>
    </Page>
    <Page Include="Samples\Layers\RasterLayerRasterFunction\RasterLayerRasterFunction.xaml">
      <Generator>MSBuild:Compile</Generator>
      <SubType>Designer</SubType>
    </Page>
    <Page Include="Samples\Layers\RasterRenderingRule\RasterRenderingRule.xaml">
      <Generator>MSBuild:Compile</Generator>
      <SubType>Designer</SubType>
    </Page>
    <Page Include="Samples\Layers\SceneLayerUrl\SceneLayerUrl.xaml">
      <Generator>MSBuild:Compile</Generator>
      <SubType>Designer</SubType>
    </Page>
    <Page Include="Samples\Layers\TimeBasedQuery\TimeBasedQuery.xaml">
      <Generator>MSBuild:Compile</Generator>
      <SubType>Designer</SubType>
    </Page>
    <Page Include="Samples\Layers\WMSLayerUrl\WmsLayerUrl.xaml">
      <Generator>MSBuild:Compile</Generator>
      <SubType>Designer</SubType>
    </Page>
    <Page Include="Samples\Layers\WmsServiceCatalog\WmsServiceCatalog.xaml">
      <Generator>MSBuild:Compile</Generator>
      <SubType>Designer</SubType>
    </Page>
    <Page Include="Samples\Layers\WMTSLayer\WMTSLayer.xaml">
      <Generator>MSBuild:Compile</Generator>
      <SubType>Designer</SubType>
    </Page>
    <Page Include="Samples\Location\DisplayDeviceLocation\DisplayDeviceLocation.xaml">
      <Generator>MSBuild:Compile</Generator>
      <SubType>Designer</SubType>
    </Page>
    <Page Include="Samples\MapView\FeatureLayerTimeOffset\FeatureLayerTimeOffset.xaml">
      <Generator>MSBuild:Compile</Generator>
      <SubType>Designer</SubType>
    </Page>
    <Page Include="Samples\Map\AccessLoadStatus\AccessLoadStatus.xaml">
      <SubType>Designer</SubType>
      <Generator>MSBuild:Compile</Generator>
    </Page>
    <Page Include="Samples\Map\AuthorMap\AuthorMap.xaml">
      <Generator>MSBuild:Compile</Generator>
      <SubType>Designer</SubType>
    </Page>
    <Page Include="Samples\Map\ChangeBasemap\ChangeBasemap.xaml">
      <Generator>MSBuild:Compile</Generator>
      <SubType>Designer</SubType>
    </Page>
    <Page Include="Samples\Map\DisplayMap\DisplayMap.xaml">
      <SubType>Designer</SubType>
      <Generator>MSBuild:Compile</Generator>
    </Page>
    <Page Include="Samples\Map\ManageBookmarks\ManageBookmarks.xaml">
      <Generator>MSBuild:Compile</Generator>
      <SubType>Designer</SubType>
    </Page>
    <Page Include="Samples\Map\OpenMapURL\OpenMapURL.xaml">
      <SubType>Designer</SubType>
      <Generator>MSBuild:Compile</Generator>
    </Page>
    <Page Include="Samples\Map\OpenMobileMap\OpenMobileMap.xaml">
      <Generator>MSBuild:Compile</Generator>
      <SubType>Designer</SubType>
    </Page>
    <Page Include="Samples\Map\SearchPortalMaps\SearchPortalMaps.xaml">
      <Generator>MSBuild:Compile</Generator>
      <SubType>Designer</SubType>
    </Page>
    <Page Include="Samples\Map\SetInitialMapArea\SetInitialMapArea.xaml">
      <SubType>Designer</SubType>
      <Generator>MSBuild:Compile</Generator>
    </Page>
    <Page Include="Samples\Map\SetInitialMapLocation\SetInitialMapLocation.xaml">
      <SubType>Designer</SubType>
      <Generator>MSBuild:Compile</Generator>
    </Page>
    <Page Include="Samples\Map\SetMapSpatialReference\SetMapSpatialReference.xaml">
      <SubType>Designer</SubType>
      <Generator>MSBuild:Compile</Generator>
    </Page>
    <Page Include="Samples\Map\SetMinMaxScale\SetMinMaxScale.xaml">
      <Generator>MSBuild:Compile</Generator>
      <SubType>Designer</SubType>
    </Page>
    <Page Include="Samples\MapView\ChangeViewpoint\ChangeViewpoint.xaml">
      <SubType>Designer</SubType>
      <Generator>MSBuild:Compile</Generator>
    </Page>
    <Page Include="Samples\MapView\DisplayDrawingStatus\DisplayDrawingStatus.xaml">
      <Generator>MSBuild:Compile</Generator>
      <SubType>Designer</SubType>
    </Page>
    <Page Include="Samples\MapView\DisplayLayerViewState\DisplayLayerViewState.xaml">
      <Generator>MSBuild:Compile</Generator>
      <SubType>Designer</SubType>
    </Page>
    <Page Include="Samples\MapView\MapRotation\MapRotation.xaml">
      <SubType>Designer</SubType>
      <Generator>MSBuild:Compile</Generator>
    </Page>
    <Page Include="Samples\MapView\ShowCallout\ShowCallout.xaml">
      <SubType>Designer</SubType>
      <Generator>MSBuild:Compile</Generator>
    </Page>
    <Page Include="Samples\MapView\ShowMagnifier\ShowMagnifier.xaml">
      <Generator>MSBuild:Compile</Generator>
      <SubType>Designer</SubType>
    </Page>
    <Page Include="Samples\MapView\TakeScreenshot\TakeScreenshot.xaml">
      <Generator>MSBuild:Compile</Generator>
      <SubType>Designer</SubType>
    </Page>
    <Page Include="Samples\NetworkAnalysis\FindRoute\FindRoute.xaml">
      <Generator>MSBuild:Compile</Generator>
      <SubType>Designer</SubType>
    </Page>
    <Page Include="Samples\Search\FindAddress\FindAddress.xaml">
      <SubType>Designer</SubType>
      <Generator>MSBuild:Compile</Generator>
    </Page>
    <Page Include="Samples\Search\FindPlace\FindPlace.xaml">
      <Generator>MSBuild:Compile</Generator>
      <SubType>Designer</SubType>
    </Page>
    <Page Include="Samples\Symbology\RenderPictureMarkers\RenderPictureMarkers.xaml">
      <SubType>Designer</SubType>
      <Generator>MSBuild:Compile</Generator>
    </Page>
    <Page Include="Samples\Symbology\RenderSimpleMarkers\RenderSimpleMarkers.xaml">
      <SubType>Designer</SubType>
      <Generator>MSBuild:Compile</Generator>
    </Page>
    <Page Include="Samples\Symbology\RenderUniqueValues\RenderUniqueValues.xaml">
      <SubType>Designer</SubType>
      <Generator>MSBuild:Compile</Generator>
    </Page>
    <Page Include="Samples\Symbology\SimpleRenderers\SimpleRenderers.xaml">
      <Generator>MSBuild:Compile</Generator>
      <SubType>Designer</SubType>
    </Page>
    <Page Include="Samples\Symbology\UseDistanceCompositeSym\UseDistanceCompositeSym.xaml">
      <Generator>MSBuild:Compile</Generator>
      <SubType>Designer</SubType>
    </Page>
    <Page Include="Samples\Tutorial\AuthorEditSaveMap\AuthorEditSaveMap.xaml">
      <Generator>MSBuild:Compile</Generator>
      <SubType>Designer</SubType>
    </Page>
  </ItemGroup>
  <ItemGroup>
    <None Include="app.config" />
    <Content Include="Samples\Data\RasterLayerGeoPackage\metadata.json">
      <CopyToOutputDirectory>PreserveNewest</CopyToOutputDirectory>
    </Content>
    <Content Include="Samples\Analysis\ViewshedCamera\metadata.json">
      <CopyToOutputDirectory>PreserveNewest</CopyToOutputDirectory>
    </Content>
    <None Include="packages.config" />
    <Content Include="Samples\Analysis\LineOfSightLocation\metadata.json">
      <CopyToOutputDirectory>PreserveNewest</CopyToOutputDirectory>
    </Content>
    <Content Include="Samples\Data\GeodatabaseTransactions\metadata.json">
      <CopyToOutputDirectory>PreserveNewest</CopyToOutputDirectory>
    </Content>    
    <Content Include="Samples\Layers\FeatureLayerRenderingModeMap\metadata.json">
      <CopyToOutputDirectory>PreserveNewest</CopyToOutputDirectory>
    </Content>
  </ItemGroup>
  <ItemGroup />
  <Import Project="..\..\ArcGISRuntime.Samples.Shared\ArcGISRuntime.Samples.Shared.projitems" Label="Shared" />
  <Import Project="$(MSBuildToolsPath)\Microsoft.CSharp.targets" />
  <Import Project="..\..\..\packages\Esri.ArcGISRuntime.WPF.100.2.0\build\net452\Esri.ArcGISRuntime.WPF.targets" Condition="Exists('..\..\..\packages\Esri.ArcGISRuntime.WPF.100.2.0\build\net452\Esri.ArcGISRuntime.WPF.targets')" />
  <Import Project="..\..\..\packages\Esri.ArcGISRuntime.LocalServices.100.2.0\build\net452\Esri.ArcGISRuntime.LocalServices.targets" Condition="Exists('..\..\..\packages\Esri.ArcGISRuntime.LocalServices.100.2.0\build\net452\Esri.ArcGISRuntime.LocalServices.targets')" />
  <Target Name="EnsureNuGetPackageBuildImports" BeforeTargets="PrepareForBuild">
    <PropertyGroup>
      <ErrorText>This project references NuGet package(s) that are missing on this computer. Use NuGet Package Restore to download them.  For more information, see http://go.microsoft.com/fwlink/?LinkID=322105. The missing file is {0}.</ErrorText>
    </PropertyGroup>
    <Error Condition="!Exists('..\..\..\packages\Esri.ArcGISRuntime.LocalServices.100.2.0\build\net452\Esri.ArcGISRuntime.LocalServices.targets')" Text="$([System.String]::Format('$(ErrorText)', '..\..\..\packages\Esri.ArcGISRuntime.LocalServices.100.2.0\build\net452\Esri.ArcGISRuntime.LocalServices.targets'))" />
  </Target>
  <Import Project="..\..\..\packages\Esri.ArcGISRuntime.WPF.100.2.0\build\net452\Esri.ArcGISRuntime.WPF.targets" Condition="Exists('..\..\..\packages\Esri.ArcGISRuntime.WPF.100.2.0\build\net452\Esri.ArcGISRuntime.WPF.targets')" />
  <Import Project="..\..\..\packages\Esri.ArcGISRuntime.LocalServices.100.2.0\build\net452\Esri.ArcGISRuntime.LocalServices.targets" Condition="Exists('..\..\..\packages\Esri.ArcGISRuntime.LocalServices.100.2.0\build\net452\Esri.ArcGISRuntime.LocalServices.targets')" />
  <Import Project="..\..\..\packages\Esri.ArcGISRuntime.Hydrography.100.2.0\build\net452\Esri.ArcGISRuntime.Hydrography.targets" Condition="Exists('..\..\..\packages\Esri.ArcGISRuntime.Hydrography.100.2.0\build\net452\Esri.ArcGISRuntime.Hydrography.targets')" />
</Project><|MERGE_RESOLUTION|>--- conflicted
+++ resolved
@@ -79,9 +79,6 @@
     <Content Include="Samples\Layers\WmsIdentify\metadata.json">
         <CopyToOutputDirectory>PreserveNewest</CopyToOutputDirectory>
     </Content>
-    <Content Include="Samples\Data\GeodatabaseTransactions\GeodatabaseTransactions.jpg">
-      <CopyToOutputDirectory>PreserveNewest</CopyToOutputDirectory>
-    </Content>
     <Content Include="Samples\Hydrography\SelectEncFeatures\metadata.json">
       <CopyToOutputDirectory>PreserveNewest</CopyToOutputDirectory>
     </Content>
@@ -91,246 +88,262 @@
     <Content Include="Samples\Hydrography\AddEncExchangeSet\metadata.json">
       <CopyToOutputDirectory>PreserveNewest</CopyToOutputDirectory>
     </Content>
-<<<<<<< HEAD
-    <Content Include="Samples\Analysis\ViewshedCamera\ViewshedCamera.jpg">
+    <Content Include="Samples\MapView\GeoViewSync\metadata.json">
+      <CopyToOutputDirectory>PreserveNewest</CopyToOutputDirectory>
+    </Content>
+    <Content Include="Samples\LocalServer\DynamicWorkspaceShapefile\metadata.json">
+      <CopyToOutputDirectory>PreserveNewest</CopyToOutputDirectory>
+    </Content>
+    <Content Include="groups.json">
+      <CopyToOutputDirectory>PreserveNewest</CopyToOutputDirectory>
+    </Content>
+    <Content Include="Samples\Data\EditAndSyncFeatures\metadata.json">
+      <CopyToOutputDirectory>PreserveNewest</CopyToOutputDirectory>
+    </Content>
+    <Content Include="Samples\Data\FeatureLayerGeoPackage\metadata.json">
+      <CopyToOutputDirectory>PreserveNewest</CopyToOutputDirectory>
+    </Content>
+    <Content Include="Samples\Data\FeatureLayerQuery\metadata.json">
+      <CopyToOutputDirectory>PreserveNewest</CopyToOutputDirectory>
+    </Content>
+    <Content Include="Samples\Data\FeatureLayerShapefile\metadata.json">
+      <CopyToOutputDirectory>PreserveNewest</CopyToOutputDirectory>
+    </Content>
+    <Content Include="Samples\Data\GenerateGeodatabase\metadata.json">
+      <CopyToOutputDirectory>PreserveNewest</CopyToOutputDirectory>
+    </Content>
+    <Content Include="Samples\Data\RasterLayerGeoPackage\RasterLayerGeoPackage.jpg">
+      <CopyToOutputDirectory>PreserveNewest</CopyToOutputDirectory>
+    </Content>
+    <Content Include="Samples\Data\ReadShapefileMetadata\metadata.json">
+      <CopyToOutputDirectory>PreserveNewest</CopyToOutputDirectory>
+    </Content>
+    <Content Include="Samples\Data\ServiceFeatureTableCache\metadata.json">
+      <CopyToOutputDirectory>PreserveNewest</CopyToOutputDirectory>
+    </Content>
+    <Content Include="Samples\Data\ServiceFeatureTableManualCache\metadata.json">
+      <CopyToOutputDirectory>PreserveNewest</CopyToOutputDirectory>
+    </Content>
+    <Content Include="Samples\Data\ServiceFeatureTableNoCache\metadata.json">
+      <CopyToOutputDirectory>PreserveNewest</CopyToOutputDirectory>
+    </Content>
+    <Content Include="Samples\Data\StatisticalQuery\metadata.json">
+      <CopyToOutputDirectory>PreserveNewest</CopyToOutputDirectory>
+    </Content>
+    <Content Include="Samples\Data\StatsQueryGroupAndSort\metadata.json">
+      <CopyToOutputDirectory>PreserveNewest</CopyToOutputDirectory>
+    </Content>
+    <Content Include="Samples\Geoprocessing\AnalyzeHotspots\metadata.json">
+      <CopyToOutputDirectory>PreserveNewest</CopyToOutputDirectory>
+    </Content>
+    <Content Include="Samples\Geoprocessing\AnalyzeViewshed\metadata.json">
+      <CopyToOutputDirectory>PreserveNewest</CopyToOutputDirectory>
+    </Content>
+    <Content Include="Samples\Geoprocessing\ListGeodatabaseVersions\metadata.json">
+      <CopyToOutputDirectory>PreserveNewest</CopyToOutputDirectory>
+    </Content>
+    <Content Include="Samples\GraphicsOverlay\AddGraphicsRenderer\metadata.json">
+      <CopyToOutputDirectory>PreserveNewest</CopyToOutputDirectory>
+    </Content>
+    <Content Include="Samples\GraphicsOverlay\IdentifyGraphics\metadata.json">
+      <CopyToOutputDirectory>PreserveNewest</CopyToOutputDirectory>
+    </Content>
+    <Content Include="Samples\GraphicsOverlay\SketchOnMap\metadata.json">
+      <CopyToOutputDirectory>PreserveNewest</CopyToOutputDirectory>
+    </Content>
+    <Content Include="Samples\GraphicsOverlay\SurfacePlacements\metadata.json">
+      <CopyToOutputDirectory>PreserveNewest</CopyToOutputDirectory>
+    </Content>
+    <Content Include="Samples\Layers\ArcGISMapImageLayerUrl\metadata.json">
+      <CopyToOutputDirectory>PreserveNewest</CopyToOutputDirectory>
+    </Content>
+    <Content Include="Samples\Layers\ArcGISTiledLayerUrl\metadata.json">
+      <CopyToOutputDirectory>PreserveNewest</CopyToOutputDirectory>
+    </Content>
+    <Content Include="Samples\Layers\ArcGISVectorTiledLayerUrl\metadata.json">
+      <CopyToOutputDirectory>PreserveNewest</CopyToOutputDirectory>
+    </Content>
+    <Content Include="Samples\Layers\ChangeFeatureLayerRenderer\metadata.json">
+      <CopyToOutputDirectory>PreserveNewest</CopyToOutputDirectory>
+    </Content>
+    <Content Include="Samples\Layers\ChangeSublayerVisibility\metadata.json">
+      <CopyToOutputDirectory>PreserveNewest</CopyToOutputDirectory>
+    </Content>
+    <Content Include="Samples\Layers\CreateFeatureCollectionLayer\metadata.json">
+      <CopyToOutputDirectory>PreserveNewest</CopyToOutputDirectory>
+    </Content>
+    <Content Include="Samples\Layers\DisplayScene\metadata.json">
+      <CopyToOutputDirectory>PreserveNewest</CopyToOutputDirectory>
+    </Content>
+    <Content Include="Samples\Layers\ExportTiles\metadata.json">
+      <CopyToOutputDirectory>PreserveNewest</CopyToOutputDirectory>
+    </Content>
+    <Content Include="Samples\Layers\FeatureCollectionLayerFromPortal\metadata.json">
+      <CopyToOutputDirectory>PreserveNewest</CopyToOutputDirectory>
+    </Content>
+    <Content Include="Samples\Layers\FeatureCollectionLayerFromQuery\metadata.json">
+      <CopyToOutputDirectory>PreserveNewest</CopyToOutputDirectory>
+    </Content>
+    <Content Include="Samples\Layers\FeatureLayerDefinitionExpression\metadata.json">
+      <CopyToOutputDirectory>PreserveNewest</CopyToOutputDirectory>
+    </Content>
+    <Content Include="Samples\Layers\FeatureLayerDictionaryRenderer\metadata.json">
+      <CopyToOutputDirectory>PreserveNewest</CopyToOutputDirectory>
+    </Content>
+    <Content Include="Samples\Layers\FeatureLayerSelection\metadata.json">
+      <CopyToOutputDirectory>PreserveNewest</CopyToOutputDirectory>
+    </Content>
+    <Content Include="Samples\Layers\FeatureLayerUrl\metadata.json">
+      <CopyToOutputDirectory>PreserveNewest</CopyToOutputDirectory>
+    </Content>
+    <Content Include="Samples\Layers\RasterLayerFile\metadata.json">
+      <CopyToOutputDirectory>PreserveNewest</CopyToOutputDirectory>
+    </Content>
+    <Content Include="Samples\Layers\RasterLayerImageServiceRaster\metadata.json">
+      <CopyToOutputDirectory>PreserveNewest</CopyToOutputDirectory>
+    </Content>
+    <Content Include="Samples\Layers\RasterLayerRasterFunction\metadata.json">
+      <CopyToOutputDirectory>PreserveNewest</CopyToOutputDirectory>
+    </Content>
+    <Content Include="Samples\Layers\RasterRenderingRule\metadata.json">
+      <CopyToOutputDirectory>PreserveNewest</CopyToOutputDirectory>
+    </Content>
+    <Content Include="Samples\Layers\SceneLayerUrl\metadata.json">
+      <CopyToOutputDirectory>PreserveNewest</CopyToOutputDirectory>
+    </Content>
+    <Content Include="Samples\Layers\TimeBasedQuery\metadata.json">
+      <CopyToOutputDirectory>PreserveNewest</CopyToOutputDirectory>
+    </Content>
+    <Content Include="Samples\Layers\WMSLayerUrl\metadata.json">
+      <CopyToOutputDirectory>PreserveNewest</CopyToOutputDirectory>
+    </Content>
+    <Content Include="Samples\Layers\WmsServiceCatalog\metadata.json">
+      <CopyToOutputDirectory>PreserveNewest</CopyToOutputDirectory>
+    </Content>
+    <Content Include="Samples\Layers\WMTSLayer\metadata.json">
+      <CopyToOutputDirectory>PreserveNewest</CopyToOutputDirectory>
+    </Content>
+    <Content Include="Samples\Location\DisplayDeviceLocation\metadata.json">
+      <CopyToOutputDirectory>PreserveNewest</CopyToOutputDirectory>
+    </Content>
+    <Content Include="Samples\Map\AccessLoadStatus\metadata.json">
+      <CopyToOutputDirectory>PreserveNewest</CopyToOutputDirectory>
+    </Content>
+    <Content Include="Samples\Map\AuthorMap\metadata.json">
+      <CopyToOutputDirectory>PreserveNewest</CopyToOutputDirectory>
+    </Content>
+    <Content Include="Samples\Map\ChangeBasemap\metadata.json">
+      <CopyToOutputDirectory>PreserveNewest</CopyToOutputDirectory>
+    </Content>
+    <Content Include="Samples\Map\DisplayMap\metadata.json">
+      <CopyToOutputDirectory>PreserveNewest</CopyToOutputDirectory>
+    </Content>
+    <Content Include="Samples\Map\ManageBookmarks\metadata.json">
+      <CopyToOutputDirectory>PreserveNewest</CopyToOutputDirectory>
+    </Content>
+    <Content Include="Samples\Map\OpenMapURL\metadata.json">
+      <CopyToOutputDirectory>PreserveNewest</CopyToOutputDirectory>
+    </Content>
+    <Content Include="Samples\Map\OpenMobileMap\metadata.json">
+      <CopyToOutputDirectory>PreserveNewest</CopyToOutputDirectory>
+    </Content>
+    <Content Include="Samples\Map\SearchPortalMaps\metadata.json">
+      <CopyToOutputDirectory>PreserveNewest</CopyToOutputDirectory>
+    </Content>
+    <Content Include="Samples\Map\SetInitialMapArea\metadata.json">
+      <CopyToOutputDirectory>PreserveNewest</CopyToOutputDirectory>
+    </Content>
+    <Content Include="Samples\Map\SetInitialMapLocation\metadata.json">
+      <CopyToOutputDirectory>PreserveNewest</CopyToOutputDirectory>
+    </Content>
+    <Content Include="Samples\Map\SetMapSpatialReference\metadata.json">
+      <CopyToOutputDirectory>PreserveNewest</CopyToOutputDirectory>
+    </Content>
+    <Content Include="Samples\Map\SetMinMaxScale\metadata.json">
+      <CopyToOutputDirectory>PreserveNewest</CopyToOutputDirectory>
+    </Content>
+    <Content Include="Samples\MapView\ChangeViewpoint\metadata.json">
+      <CopyToOutputDirectory>PreserveNewest</CopyToOutputDirectory>
+    </Content>
+    <Content Include="Samples\MapView\DisplayDrawingStatus\metadata.json">
+      <CopyToOutputDirectory>PreserveNewest</CopyToOutputDirectory>
+    </Content>
+    <Content Include="Samples\MapView\DisplayLayerViewState\metadata.json">
+      <CopyToOutputDirectory>PreserveNewest</CopyToOutputDirectory>
+    </Content>
+    <Content Include="Samples\MapView\FeatureLayerTimeOffset\metadata.json">
+      <CopyToOutputDirectory>PreserveNewest</CopyToOutputDirectory>
+    </Content>
+    <Content Include="Samples\MapView\MapRotation\metadata.json">
+      <CopyToOutputDirectory>PreserveNewest</CopyToOutputDirectory>
+    </Content>
+    <Content Include="Samples\MapView\ShowCallout\metadata.json">
+      <CopyToOutputDirectory>PreserveNewest</CopyToOutputDirectory>
+    </Content>
+    <Content Include="Samples\MapView\ShowMagnifier\metadata.json">
+      <CopyToOutputDirectory>PreserveNewest</CopyToOutputDirectory>
+    </Content>
+    <Content Include="Samples\MapView\TakeScreenshot\metadata.json">
+      <CopyToOutputDirectory>PreserveNewest</CopyToOutputDirectory>
+    </Content>
+    <Content Include="Samples\NetworkAnalysis\FindRoute\metadata.json">
+      <CopyToOutputDirectory>PreserveNewest</CopyToOutputDirectory>
+    </Content>
+    <Content Include="Samples\Search\FindAddress\metadata.json">
+      <CopyToOutputDirectory>PreserveNewest</CopyToOutputDirectory>
+    </Content>
+    <Content Include="Samples\Search\FindPlace\metadata.json">
+      <CopyToOutputDirectory>PreserveNewest</CopyToOutputDirectory>
+    </Content>
+    <Content Include="Samples\Symbology\RenderPictureMarkers\metadata.json">
+      <CopyToOutputDirectory>PreserveNewest</CopyToOutputDirectory>
+    </Content>
+    <Content Include="Samples\Symbology\RenderSimpleMarkers\metadata.json">
+      <CopyToOutputDirectory>PreserveNewest</CopyToOutputDirectory>
+    </Content>
+    <Content Include="Samples\Symbology\RenderUniqueValues\metadata.json">
+      <CopyToOutputDirectory>PreserveNewest</CopyToOutputDirectory>
+    </Content>
+    <Content Include="Samples\Symbology\SimpleRenderers\metadata.json">
+      <CopyToOutputDirectory>PreserveNewest</CopyToOutputDirectory>
+    </Content>
+    <Content Include="Samples\Symbology\UseDistanceCompositeSym\metadata.json">
+      <CopyToOutputDirectory>PreserveNewest</CopyToOutputDirectory>
+    </Content>
+    <Content Include="Samples\Tutorial\AuthorEditSaveMap\metadata.json">
+      <CopyToOutputDirectory>PreserveNewest</CopyToOutputDirectory>
+    </Content>
+    <Content Include="Samples\Data\RasterLayerGeoPackage\metadata.json">
+      <CopyToOutputDirectory>PreserveNewest</CopyToOutputDirectory>
+    </Content>
+    <Content Include="Samples\Analysis\ViewshedCamera\metadata.json">
+      <CopyToOutputDirectory>PreserveNewest</CopyToOutputDirectory>
+    </Content>
+    <None Include="packages.config" />
+    <Content Include="Samples\Analysis\LineOfSightLocation\metadata.json">
+      <CopyToOutputDirectory>PreserveNewest</CopyToOutputDirectory>
+    </Content>
+    <Content Include="Samples\Data\GeodatabaseTransactions\metadata.json">
       <CopyToOutputDirectory>PreserveNewest</CopyToOutputDirectory>
     </Content>    
-=======
-    <Content Include="Samples\Analysis\LineOfSightLocation\LineOfSightLocation.jpg">
-      <CopyToOutputDirectory>PreserveNewest</CopyToOutputDirectory>
-    </Content>    
-    <Content Include="Samples\Layers\FeatureLayerRenderingModeMap\FeatureLayerRenderingModeMap.jpg">
-      <CopyToOutputDirectory>PreserveNewest</CopyToOutputDirectory>
-    </Content>
->>>>>>> d1ffffd7
-    <Content Include="Samples\MapView\GeoViewSync\metadata.json">
-      <CopyToOutputDirectory>PreserveNewest</CopyToOutputDirectory>
-    </Content>
-    <Content Include="Samples\LocalServer\DynamicWorkspaceShapefile\metadata.json">
-      <CopyToOutputDirectory>PreserveNewest</CopyToOutputDirectory>
-    </Content>
-    <Content Include="groups.json">
-      <CopyToOutputDirectory>PreserveNewest</CopyToOutputDirectory>
-    </Content>
-    <Content Include="Samples\Data\EditAndSyncFeatures\metadata.json">
-      <CopyToOutputDirectory>PreserveNewest</CopyToOutputDirectory>
-    </Content>
-    <Content Include="Samples\Data\FeatureLayerGeoPackage\metadata.json">
-      <CopyToOutputDirectory>PreserveNewest</CopyToOutputDirectory>
-    </Content>
-    <Content Include="Samples\Data\FeatureLayerQuery\metadata.json">
-      <CopyToOutputDirectory>PreserveNewest</CopyToOutputDirectory>
-    </Content>
-    <Content Include="Samples\Data\FeatureLayerShapefile\metadata.json">
-      <CopyToOutputDirectory>PreserveNewest</CopyToOutputDirectory>
-    </Content>
-    <Content Include="Samples\Data\GenerateGeodatabase\metadata.json">
-      <CopyToOutputDirectory>PreserveNewest</CopyToOutputDirectory>
-    </Content>
-    <Content Include="Samples\Data\RasterLayerGeoPackage\RasterLayerGeoPackage.jpg">
-      <CopyToOutputDirectory>PreserveNewest</CopyToOutputDirectory>
-    </Content>
-    <Content Include="Samples\Data\ReadShapefileMetadata\metadata.json">
-      <CopyToOutputDirectory>PreserveNewest</CopyToOutputDirectory>
-    </Content>
-    <Content Include="Samples\Data\ServiceFeatureTableCache\metadata.json">
-      <CopyToOutputDirectory>PreserveNewest</CopyToOutputDirectory>
-    </Content>
-    <Content Include="Samples\Data\ServiceFeatureTableManualCache\metadata.json">
-      <CopyToOutputDirectory>PreserveNewest</CopyToOutputDirectory>
-    </Content>
-    <Content Include="Samples\Data\ServiceFeatureTableNoCache\metadata.json">
-      <CopyToOutputDirectory>PreserveNewest</CopyToOutputDirectory>
-    </Content>
-    <Content Include="Samples\Data\StatisticalQuery\metadata.json">
-      <CopyToOutputDirectory>PreserveNewest</CopyToOutputDirectory>
-    </Content>
-    <Content Include="Samples\Data\StatsQueryGroupAndSort\metadata.json">
-      <CopyToOutputDirectory>PreserveNewest</CopyToOutputDirectory>
-    </Content>
-    <Content Include="Samples\Geoprocessing\AnalyzeHotspots\metadata.json">
-      <CopyToOutputDirectory>PreserveNewest</CopyToOutputDirectory>
-    </Content>
-    <Content Include="Samples\Geoprocessing\AnalyzeViewshed\metadata.json">
-      <CopyToOutputDirectory>PreserveNewest</CopyToOutputDirectory>
-    </Content>
-    <Content Include="Samples\Geoprocessing\ListGeodatabaseVersions\metadata.json">
-      <CopyToOutputDirectory>PreserveNewest</CopyToOutputDirectory>
-    </Content>
-    <Content Include="Samples\GraphicsOverlay\AddGraphicsRenderer\metadata.json">
-      <CopyToOutputDirectory>PreserveNewest</CopyToOutputDirectory>
-    </Content>
-    <Content Include="Samples\GraphicsOverlay\IdentifyGraphics\metadata.json">
-      <CopyToOutputDirectory>PreserveNewest</CopyToOutputDirectory>
-    </Content>
-    <Content Include="Samples\GraphicsOverlay\SketchOnMap\metadata.json">
-      <CopyToOutputDirectory>PreserveNewest</CopyToOutputDirectory>
-    </Content>
-    <Content Include="Samples\GraphicsOverlay\SurfacePlacements\metadata.json">
-      <CopyToOutputDirectory>PreserveNewest</CopyToOutputDirectory>
-    </Content>
-    <Content Include="Samples\Layers\ArcGISMapImageLayerUrl\metadata.json">
-      <CopyToOutputDirectory>PreserveNewest</CopyToOutputDirectory>
-    </Content>
-    <Content Include="Samples\Layers\ArcGISTiledLayerUrl\metadata.json">
-      <CopyToOutputDirectory>PreserveNewest</CopyToOutputDirectory>
-    </Content>
-    <Content Include="Samples\Layers\ArcGISVectorTiledLayerUrl\metadata.json">
-      <CopyToOutputDirectory>PreserveNewest</CopyToOutputDirectory>
-    </Content>
-    <Content Include="Samples\Layers\ChangeFeatureLayerRenderer\metadata.json">
-      <CopyToOutputDirectory>PreserveNewest</CopyToOutputDirectory>
-    </Content>
-    <Content Include="Samples\Layers\ChangeSublayerVisibility\metadata.json">
-      <CopyToOutputDirectory>PreserveNewest</CopyToOutputDirectory>
-    </Content>
-    <Content Include="Samples\Layers\CreateFeatureCollectionLayer\metadata.json">
-      <CopyToOutputDirectory>PreserveNewest</CopyToOutputDirectory>
-    </Content>
-    <Content Include="Samples\Layers\DisplayScene\metadata.json">
-      <CopyToOutputDirectory>PreserveNewest</CopyToOutputDirectory>
-    </Content>
-    <Content Include="Samples\Layers\ExportTiles\metadata.json">
-      <CopyToOutputDirectory>PreserveNewest</CopyToOutputDirectory>
-    </Content>
-    <Content Include="Samples\Layers\FeatureCollectionLayerFromPortal\metadata.json">
-      <CopyToOutputDirectory>PreserveNewest</CopyToOutputDirectory>
-    </Content>
-    <Content Include="Samples\Layers\FeatureCollectionLayerFromQuery\metadata.json">
-      <CopyToOutputDirectory>PreserveNewest</CopyToOutputDirectory>
-    </Content>
-    <Content Include="Samples\Layers\FeatureLayerDefinitionExpression\metadata.json">
-      <CopyToOutputDirectory>PreserveNewest</CopyToOutputDirectory>
-    </Content>
-    <Content Include="Samples\Layers\FeatureLayerDictionaryRenderer\metadata.json">
-      <CopyToOutputDirectory>PreserveNewest</CopyToOutputDirectory>
-    </Content>
-    <Content Include="Samples\Layers\FeatureLayerSelection\metadata.json">
-      <CopyToOutputDirectory>PreserveNewest</CopyToOutputDirectory>
-    </Content>
-    <Content Include="Samples\Layers\FeatureLayerUrl\metadata.json">
-      <CopyToOutputDirectory>PreserveNewest</CopyToOutputDirectory>
-    </Content>
-    <Content Include="Samples\Layers\RasterLayerFile\metadata.json">
-      <CopyToOutputDirectory>PreserveNewest</CopyToOutputDirectory>
-    </Content>
-    <Content Include="Samples\Layers\RasterLayerImageServiceRaster\metadata.json">
-      <CopyToOutputDirectory>PreserveNewest</CopyToOutputDirectory>
-    </Content>
-    <Content Include="Samples\Layers\RasterLayerRasterFunction\metadata.json">
-      <CopyToOutputDirectory>PreserveNewest</CopyToOutputDirectory>
-    </Content>
-    <Content Include="Samples\Layers\RasterRenderingRule\metadata.json">
-      <CopyToOutputDirectory>PreserveNewest</CopyToOutputDirectory>
-    </Content>
-    <Content Include="Samples\Layers\SceneLayerUrl\metadata.json">
-      <CopyToOutputDirectory>PreserveNewest</CopyToOutputDirectory>
-    </Content>
-    <Content Include="Samples\Layers\TimeBasedQuery\metadata.json">
-      <CopyToOutputDirectory>PreserveNewest</CopyToOutputDirectory>
-    </Content>
-    <Content Include="Samples\Layers\WMSLayerUrl\metadata.json">
-      <CopyToOutputDirectory>PreserveNewest</CopyToOutputDirectory>
-    </Content>
-    <Content Include="Samples\Layers\WmsServiceCatalog\metadata.json">
-      <CopyToOutputDirectory>PreserveNewest</CopyToOutputDirectory>
-    </Content>
-    <Content Include="Samples\Layers\WMTSLayer\metadata.json">
-      <CopyToOutputDirectory>PreserveNewest</CopyToOutputDirectory>
-    </Content>
-    <Content Include="Samples\Location\DisplayDeviceLocation\metadata.json">
-      <CopyToOutputDirectory>PreserveNewest</CopyToOutputDirectory>
-    </Content>
-    <Content Include="Samples\Map\AccessLoadStatus\metadata.json">
-      <CopyToOutputDirectory>PreserveNewest</CopyToOutputDirectory>
-    </Content>
-    <Content Include="Samples\Map\AuthorMap\metadata.json">
-      <CopyToOutputDirectory>PreserveNewest</CopyToOutputDirectory>
-    </Content>
-    <Content Include="Samples\Map\ChangeBasemap\metadata.json">
-      <CopyToOutputDirectory>PreserveNewest</CopyToOutputDirectory>
-    </Content>
-    <Content Include="Samples\Map\DisplayMap\metadata.json">
-      <CopyToOutputDirectory>PreserveNewest</CopyToOutputDirectory>
-    </Content>
-    <Content Include="Samples\Map\ManageBookmarks\metadata.json">
-      <CopyToOutputDirectory>PreserveNewest</CopyToOutputDirectory>
-    </Content>
-    <Content Include="Samples\Map\OpenMapURL\metadata.json">
-      <CopyToOutputDirectory>PreserveNewest</CopyToOutputDirectory>
-    </Content>
-    <Content Include="Samples\Map\OpenMobileMap\metadata.json">
-      <CopyToOutputDirectory>PreserveNewest</CopyToOutputDirectory>
-    </Content>
-    <Content Include="Samples\Map\SearchPortalMaps\metadata.json">
-      <CopyToOutputDirectory>PreserveNewest</CopyToOutputDirectory>
-    </Content>
-    <Content Include="Samples\Map\SetInitialMapArea\metadata.json">
-      <CopyToOutputDirectory>PreserveNewest</CopyToOutputDirectory>
-    </Content>
-    <Content Include="Samples\Map\SetInitialMapLocation\metadata.json">
-      <CopyToOutputDirectory>PreserveNewest</CopyToOutputDirectory>
-    </Content>
-    <Content Include="Samples\Map\SetMapSpatialReference\metadata.json">
-      <CopyToOutputDirectory>PreserveNewest</CopyToOutputDirectory>
-    </Content>
-    <Content Include="Samples\Map\SetMinMaxScale\metadata.json">
-      <CopyToOutputDirectory>PreserveNewest</CopyToOutputDirectory>
-    </Content>
-    <Content Include="Samples\MapView\ChangeViewpoint\metadata.json">
-      <CopyToOutputDirectory>PreserveNewest</CopyToOutputDirectory>
-    </Content>
-    <Content Include="Samples\MapView\DisplayDrawingStatus\metadata.json">
-      <CopyToOutputDirectory>PreserveNewest</CopyToOutputDirectory>
-    </Content>
-    <Content Include="Samples\MapView\DisplayLayerViewState\metadata.json">
-      <CopyToOutputDirectory>PreserveNewest</CopyToOutputDirectory>
-    </Content>
-    <Content Include="Samples\MapView\FeatureLayerTimeOffset\metadata.json">
-      <CopyToOutputDirectory>PreserveNewest</CopyToOutputDirectory>
-    </Content>
-    <Content Include="Samples\MapView\MapRotation\metadata.json">
-      <CopyToOutputDirectory>PreserveNewest</CopyToOutputDirectory>
-    </Content>
-    <Content Include="Samples\MapView\ShowCallout\metadata.json">
-      <CopyToOutputDirectory>PreserveNewest</CopyToOutputDirectory>
-    </Content>
-    <Content Include="Samples\MapView\ShowMagnifier\metadata.json">
-      <CopyToOutputDirectory>PreserveNewest</CopyToOutputDirectory>
-    </Content>
-    <Content Include="Samples\MapView\TakeScreenshot\metadata.json">
-      <CopyToOutputDirectory>PreserveNewest</CopyToOutputDirectory>
-    </Content>
-    <Content Include="Samples\NetworkAnalysis\FindRoute\metadata.json">
-      <CopyToOutputDirectory>PreserveNewest</CopyToOutputDirectory>
-    </Content>
-    <Content Include="Samples\Search\FindAddress\metadata.json">
-      <CopyToOutputDirectory>PreserveNewest</CopyToOutputDirectory>
-    </Content>
-    <Content Include="Samples\Search\FindPlace\metadata.json">
-      <CopyToOutputDirectory>PreserveNewest</CopyToOutputDirectory>
-    </Content>
-    <Content Include="Samples\Symbology\RenderPictureMarkers\metadata.json">
-      <CopyToOutputDirectory>PreserveNewest</CopyToOutputDirectory>
-    </Content>
-    <Content Include="Samples\Symbology\RenderSimpleMarkers\metadata.json">
-      <CopyToOutputDirectory>PreserveNewest</CopyToOutputDirectory>
-    </Content>
-    <Content Include="Samples\Symbology\RenderUniqueValues\metadata.json">
-      <CopyToOutputDirectory>PreserveNewest</CopyToOutputDirectory>
-    </Content>
-    <Content Include="Samples\Symbology\SimpleRenderers\metadata.json">
-      <CopyToOutputDirectory>PreserveNewest</CopyToOutputDirectory>
-    </Content>
-    <Content Include="Samples\Symbology\UseDistanceCompositeSym\metadata.json">
-      <CopyToOutputDirectory>PreserveNewest</CopyToOutputDirectory>
-    </Content>
-    <Content Include="Samples\Tutorial\AuthorEditSaveMap\metadata.json">
+    <Content Include="Samples\Layers\FeatureLayerRenderingModeMap\metadata.json">
       <CopyToOutputDirectory>PreserveNewest</CopyToOutputDirectory>
     </Content>
   </ItemGroup>
   <ItemGroup>
     <!-- Screenshots -->
+    <Content Include="Samples\Data\GeodatabaseTransactions\GeodatabaseTransactions.jpg">
+      <CopyToOutputDirectory>PreserveNewest</CopyToOutputDirectory>
+    </Content>
+    <Content Include="Samples\Analysis\ViewshedCamera\ViewshedCamera.jpg">
+      <CopyToOutputDirectory>PreserveNewest</CopyToOutputDirectory>
+    </Content>    
+    <Content Include="Samples\Analysis\LineOfSightLocation\LineOfSightLocation.jpg">
+      <CopyToOutputDirectory>PreserveNewest</CopyToOutputDirectory>
+    </Content>    
+    <Content Include="Samples\Layers\FeatureLayerRenderingModeMap\FeatureLayerRenderingModeMap.jpg">
+      <CopyToOutputDirectory>PreserveNewest</CopyToOutputDirectory>
+    </Content>
     <Content Include="Samples\Layers\WmsIdentify\WmsIdentify.jpg">
         <CopyToOutputDirectory>PreserveNewest</CopyToOutputDirectory>
     </Content>
@@ -580,13 +593,11 @@
     <Compile Include="Samples\Hydrography\AddEncExchangeSet\AddEncExchangeSet.xaml.cs">
       <DependentUpon>AddEncExchangeSet.xaml</DependentUpon>
     </Compile>
-<<<<<<< HEAD
     <Compile Include="Samples\Analysis\ViewshedCamera\ViewshedCamera.xaml.cs">
       <DependentUpon>ViewshedCamera.xaml</DependentUpon>
-=======
+    </Compile>
     <Compile Include="Samples\Analysis\LineOfSightLocation\LineOfSightLocation.xaml.cs">
       <DependentUpon>LineOfSightLocation.xaml</DependentUpon>
->>>>>>> d1ffffd7
     </Compile>    
     <Compile Include="Samples\MapView\GeoViewSync\GeoViewSync.xaml.cs">
       <DependentUpon>GeoViewSync.xaml</DependentUpon>
@@ -833,12 +844,10 @@
       <Generator>MSBuild:Compile</Generator>
       <SubType>Designer</SubType>
     </Page>
-<<<<<<< HEAD
     <Page Include="Samples\Analysis\ViewshedCamera\ViewshedCamera.xaml">
       <Generator>MSBuild:Compile</Generator>
       <SubType>Designer</SubType>
     </Page>    
-=======
     <Page Include="Samples\Analysis\LineOfSightLocation\LineOfSightLocation.xaml">
       <Generator>MSBuild:Compile</Generator>
       <SubType>Designer</SubType>
@@ -847,7 +856,6 @@
       <Generator>MSBuild:Compile</Generator>
       <SubType>Designer</SubType>
     </Page>
->>>>>>> d1ffffd7
     <Page Include="Samples\MapView\GeoViewSync\GeoViewSync.xaml">
       <Generator>MSBuild:Compile</Generator>
       <SubType>Designer</SubType>
@@ -1147,22 +1155,6 @@
   </ItemGroup>
   <ItemGroup>
     <None Include="app.config" />
-    <Content Include="Samples\Data\RasterLayerGeoPackage\metadata.json">
-      <CopyToOutputDirectory>PreserveNewest</CopyToOutputDirectory>
-    </Content>
-    <Content Include="Samples\Analysis\ViewshedCamera\metadata.json">
-      <CopyToOutputDirectory>PreserveNewest</CopyToOutputDirectory>
-    </Content>
-    <None Include="packages.config" />
-    <Content Include="Samples\Analysis\LineOfSightLocation\metadata.json">
-      <CopyToOutputDirectory>PreserveNewest</CopyToOutputDirectory>
-    </Content>
-    <Content Include="Samples\Data\GeodatabaseTransactions\metadata.json">
-      <CopyToOutputDirectory>PreserveNewest</CopyToOutputDirectory>
-    </Content>    
-    <Content Include="Samples\Layers\FeatureLayerRenderingModeMap\metadata.json">
-      <CopyToOutputDirectory>PreserveNewest</CopyToOutputDirectory>
-    </Content>
   </ItemGroup>
   <ItemGroup />
   <Import Project="..\..\ArcGISRuntime.Samples.Shared\ArcGISRuntime.Samples.Shared.projitems" Label="Shared" />
@@ -1173,7 +1165,6 @@
     <PropertyGroup>
       <ErrorText>This project references NuGet package(s) that are missing on this computer. Use NuGet Package Restore to download them.  For more information, see http://go.microsoft.com/fwlink/?LinkID=322105. The missing file is {0}.</ErrorText>
     </PropertyGroup>
-    <Error Condition="!Exists('..\..\..\packages\Esri.ArcGISRuntime.LocalServices.100.2.0\build\net452\Esri.ArcGISRuntime.LocalServices.targets')" Text="$([System.String]::Format('$(ErrorText)', '..\..\..\packages\Esri.ArcGISRuntime.LocalServices.100.2.0\build\net452\Esri.ArcGISRuntime.LocalServices.targets'))" />
   </Target>
   <Import Project="..\..\..\packages\Esri.ArcGISRuntime.WPF.100.2.0\build\net452\Esri.ArcGISRuntime.WPF.targets" Condition="Exists('..\..\..\packages\Esri.ArcGISRuntime.WPF.100.2.0\build\net452\Esri.ArcGISRuntime.WPF.targets')" />
   <Import Project="..\..\..\packages\Esri.ArcGISRuntime.LocalServices.100.2.0\build\net452\Esri.ArcGISRuntime.LocalServices.targets" Condition="Exists('..\..\..\packages\Esri.ArcGISRuntime.LocalServices.100.2.0\build\net452\Esri.ArcGISRuntime.LocalServices.targets')" />
