--- conflicted
+++ resolved
@@ -329,21 +329,10 @@
 
             Uri layerUri = new Uri(url);
 
-<<<<<<< HEAD
-            // Create a new map image layer
-            layer = new ArcGISMapImageLayer(layerUri)
-            {
-                Name = layerName,
-
-                // Set it 50% opaque, and add it to the map
-                Opacity = 0.5
-            };
-=======
             // Create and add a new map image layer
             layer = new ArcGISMapImageLayer(layerUri);
             layer.Name = layerName;
             layer.Opacity = 0.5;
->>>>>>> e4f4085f
             MyMapView.Map.OperationalLayers.Add(layer);
         }
 
