--- conflicted
+++ resolved
@@ -77,30 +77,24 @@
     <Compile Include="Samples\Layers\ArcGISTiledLayerUrl\ArcGISTiledLayerUrl.xaml.cs">
       <DependentUpon>ArcGISTiledLayerUrl.xaml</DependentUpon>
     </Compile>
-<<<<<<< HEAD
     <Compile Include="Samples\Layers\ChangeFeatureLayerRenderer\ChangeFeatureLayerRenderer.xaml.cs">
       <DependentUpon>ChangeFeatureLayerRenderer.xaml</DependentUpon>
     </Compile>
+    <Compile Include="Samples\Layers\FeatureLayerSelection\FeatureLayerSelection.xaml.cs">
+      <DependentUpon>FeatureLayerSelection.xaml</DependentUpon>
+    </Compile>
+    <Compile Include="Samples\Layers\FeatureLayerUrl\FeatureLayerUrl.xaml.cs">
+      <DependentUpon>FeatureLayerUrl.xaml</DependentUpon>
+    </Compile>
+    <Compile Include="Samples\Map\AccessLoadStatus\AccessLoadStatus.xaml.cs">
+      <DependentUpon>AccessLoadStatus.xaml</DependentUpon>
+    </Compile>
+    <Compile Include="Samples\Map\DisplayMap\DisplayMap.xaml.cs">
+      <DependentUpon>DisplayMap.xaml</DependentUpon>
+    </Compile>
     <Compile Include="Samples\Layers\FeatureLayerDefinitionExpression\FeatureLayerDefinitionExpression.xaml.cs">
       <DependentUpon>FeatureLayerDefinitionExpression.xaml</DependentUpon>
     </Compile>
-    <Compile Include="Samples\Layers\FeatureLayerSelection\FeatureLayerSelection.xaml.cs">
-      <DependentUpon>FeatureLayerSelection.xaml</DependentUpon>
-    </Compile>
-    <Compile Include="Samples\Layers\FeatureLayerUrl\FeatureLayerUrl.xaml.cs">
-      <DependentUpon>FeatureLayerUrl.xaml</DependentUpon>
-    </Compile>
-    <Compile Include="Samples\Map\AccessLoadStatus\AccessLoadStatus.xaml.cs">
-      <DependentUpon>AccessLoadStatus.xaml</DependentUpon>
-    </Compile>
-    <Compile Include="Samples\Map\DisplayMap\DisplayMap.xaml.cs">
-      <DependentUpon>DisplayMap.xaml</DependentUpon>
-    </Compile>
-=======
-    <Compile Include="Samples\Layers\FeatureLayerDefinitionExpression\FeatureLayerDefinitionExpression.xaml.cs">
-      <DependentUpon>FeatureLayerDefinitionExpression.xaml</DependentUpon>
-    </Compile>
->>>>>>> 1cc4d71c
     <Compile Include="Samples\Map\OpenExistingMap\OpenExistingMap.xaml.cs">
       <DependentUpon>OpenExistingMap.xaml</DependentUpon>
     </Compile>
@@ -160,30 +154,24 @@
     <Content Include="Samples\Layers\ArcGISTiledLayerUrl\ArcGISTiledLayerUrl.jpg">
       <CopyToOutputDirectory>PreserveNewest</CopyToOutputDirectory>
     </Content>
-<<<<<<< HEAD
     <Content Include="Samples\Layers\ChangeFeatureLayerRenderer\ChangeFeatureLayerRenderer.jpg">
       <CopyToOutputDirectory>PreserveNewest</CopyToOutputDirectory>
     </Content>
+    <Content Include="Samples\Layers\FeatureLayerSelection\FeatureLayerSelection.jpg">
+      <CopyToOutputDirectory>PreserveNewest</CopyToOutputDirectory>
+    </Content>
+    <Content Include="Samples\Layers\FeatureLayerUrl\FeatureLayerUrl.jpg">
+      <CopyToOutputDirectory>PreserveNewest</CopyToOutputDirectory>
+    </Content>
+    <Content Include="Samples\Map\AccessLoadStatus\AccessLoadStatus.jpg">
+      <CopyToOutputDirectory>PreserveNewest</CopyToOutputDirectory>
+    </Content>
+    <Content Include="Samples\Map\DisplayMap\DisplayMap.jpg">
+      <CopyToOutputDirectory>PreserveNewest</CopyToOutputDirectory>
+    </Content>
     <Content Include="Samples\Layers\FeatureLayerDefinitionExpression\FeatureLayerDefinitionExpression.jpg">
       <CopyToOutputDirectory>PreserveNewest</CopyToOutputDirectory>
     </Content>
-    <Content Include="Samples\Layers\FeatureLayerSelection\FeatureLayerSelection.jpg">
-      <CopyToOutputDirectory>PreserveNewest</CopyToOutputDirectory>
-    </Content>
-    <Content Include="Samples\Layers\FeatureLayerUrl\FeatureLayerUrl.jpg">
-      <CopyToOutputDirectory>PreserveNewest</CopyToOutputDirectory>
-    </Content>
-    <Content Include="Samples\Map\AccessLoadStatus\AccessLoadStatus.jpg">
-      <CopyToOutputDirectory>PreserveNewest</CopyToOutputDirectory>
-    </Content>
-    <Content Include="Samples\Map\DisplayMap\DisplayMap.jpg">
-      <CopyToOutputDirectory>PreserveNewest</CopyToOutputDirectory>
-    </Content>
-=======
-    <Content Include="Samples\Layers\FeatureLayerDefinitionExpression\FeatureLayerDefinitionExpression.jpg">
-      <CopyToOutputDirectory>PreserveNewest</CopyToOutputDirectory>
-    </Content>
->>>>>>> 1cc4d71c
     <Content Include="Samples\Map\OpenExistingMap\OpenExistingMap.jpg">
       <CopyToOutputDirectory>PreserveNewest</CopyToOutputDirectory>
     </Content>
@@ -245,35 +233,29 @@
       <SubType>Designer</SubType>
       <Generator>MSBuild:Compile</Generator>
     </Page>
-<<<<<<< HEAD
     <Page Include="Samples\Layers\ChangeFeatureLayerRenderer\ChangeFeatureLayerRenderer.xaml">
       <SubType>Designer</SubType>
       <Generator>MSBuild:Compile</Generator>
     </Page>
+    <Page Include="Samples\Layers\FeatureLayerSelection\FeatureLayerSelection.xaml">
+      <SubType>Designer</SubType>
+      <Generator>MSBuild:Compile</Generator>
+    </Page>
+    <Page Include="Samples\Layers\FeatureLayerUrl\FeatureLayerUrl.xaml">
+      <SubType>Designer</SubType>
+      <Generator>MSBuild:Compile</Generator>
+    </Page>
+    <Page Include="Samples\Map\AccessLoadStatus\AccessLoadStatus.xaml">
+      <SubType>Designer</SubType>
+      <Generator>MSBuild:Compile</Generator>
+    </Page>
+    <Page Include="Samples\Map\DisplayMap\DisplayMap.xaml">
+      <SubType>Designer</SubType>
+      <Generator>MSBuild:Compile</Generator>
+    </Page>
     <Page Include="Samples\Layers\FeatureLayerDefinitionExpression\FeatureLayerDefinitionExpression.xaml">
-      <SubType>Designer</SubType>
-      <Generator>MSBuild:Compile</Generator>
-    </Page>
-    <Page Include="Samples\Layers\FeatureLayerSelection\FeatureLayerSelection.xaml">
-      <SubType>Designer</SubType>
-      <Generator>MSBuild:Compile</Generator>
-    </Page>
-    <Page Include="Samples\Layers\FeatureLayerUrl\FeatureLayerUrl.xaml">
-      <SubType>Designer</SubType>
-      <Generator>MSBuild:Compile</Generator>
-    </Page>
-    <Page Include="Samples\Map\AccessLoadStatus\AccessLoadStatus.xaml">
-      <SubType>Designer</SubType>
-      <Generator>MSBuild:Compile</Generator>
-    </Page>
-    <Page Include="Samples\Map\DisplayMap\DisplayMap.xaml">
-      <SubType>Designer</SubType>
-      <Generator>MSBuild:Compile</Generator>
-=======
-    <Page Include="Samples\Layers\FeatureLayerDefinitionExpression\FeatureLayerDefinitionExpression.xaml">
-      <Generator>MSBuild:Compile</Generator>
-      <SubType>Designer</SubType>
->>>>>>> 1cc4d71c
+      <Generator>MSBuild:Compile</Generator>
+      <SubType>Designer</SubType>
     </Page>
     <Page Include="Samples\Map\OpenExistingMap\OpenExistingMap.xaml">
       <SubType>Designer</SubType>
@@ -390,38 +372,34 @@
     </Content>
   </ItemGroup>
   <ItemGroup>
-<<<<<<< HEAD
     <Content Include="Samples\Layers\ChangeFeatureLayerRenderer\metadata.json">
       <CopyToOutputDirectory>PreserveNewest</CopyToOutputDirectory>
     </Content>
   </ItemGroup>
   <ItemGroup>
+    <Content Include="Samples\Layers\FeatureLayerSelection\metadata.json">
+      <CopyToOutputDirectory>PreserveNewest</CopyToOutputDirectory>
+    </Content>
+  </ItemGroup>
+  <ItemGroup>
+    <Content Include="Samples\Layers\FeatureLayerUrl\metadata.json">
+      <CopyToOutputDirectory>PreserveNewest</CopyToOutputDirectory>
+    </Content>
+  </ItemGroup>
+  <ItemGroup>
+    <Content Include="Samples\Map\AccessLoadStatus\metadata.json">
+      <CopyToOutputDirectory>PreserveNewest</CopyToOutputDirectory>
+    </Content>
+  </ItemGroup>
+  <ItemGroup>
+    <Content Include="Samples\Map\DisplayMap\metadata.json">
+      <CopyToOutputDirectory>PreserveNewest</CopyToOutputDirectory>
+    </Content>
+  </ItemGroup>
+  <ItemGroup>
     <Content Include="Samples\Layers\FeatureLayerDefinitionExpression\metadata.json">
       <CopyToOutputDirectory>PreserveNewest</CopyToOutputDirectory>
     </Content>
-  </ItemGroup>
-  <ItemGroup>
-    <Content Include="Samples\Layers\FeatureLayerSelection\metadata.json">
-      <CopyToOutputDirectory>PreserveNewest</CopyToOutputDirectory>
-    </Content>
-  </ItemGroup>
-  <ItemGroup>
-    <Content Include="Samples\Layers\FeatureLayerUrl\metadata.json">
-      <CopyToOutputDirectory>PreserveNewest</CopyToOutputDirectory>
-    </Content>
-  </ItemGroup>
-  <ItemGroup>
-    <Content Include="Samples\Map\AccessLoadStatus\metadata.json">
-      <CopyToOutputDirectory>PreserveNewest</CopyToOutputDirectory>
-    </Content>
-  </ItemGroup>
-  <ItemGroup>
-    <Content Include="Samples\Map\DisplayMap\metadata.json">
-      <CopyToOutputDirectory>PreserveNewest</CopyToOutputDirectory>
-    </Content>
-=======
-    <None Include="Samples\Layers\FeatureLayerDefinitionExpression\metadata.json" />
->>>>>>> 1cc4d71c
   </ItemGroup>
   <Import Project="$(MSBuildToolsPath)\Microsoft.CSharp.targets" />
   <!-- To modify your build process, add your task inside one of the targets below and uncomment it. 
