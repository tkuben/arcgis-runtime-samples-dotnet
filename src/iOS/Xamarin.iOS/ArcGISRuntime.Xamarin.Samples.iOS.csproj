--- conflicted
+++ resolved
@@ -338,13 +338,10 @@
     <EmbeddedResource Include="Samples\Data\GenerateGeodatabase\metadata.json">
       <CopyToOutputDirectory>PreserveNewest</CopyToOutputDirectory>
     </EmbeddedResource>
-<<<<<<< HEAD
     <EmbeddedResource Include="Samples\Data\StatsQueryGroupAndSort\metadata.json" />
-=======
     <EmbeddedResource Include="Samples\Layers\WMSLayerUrl\metadata.json">
       <CopyToOutputDirectory>PreserveNewest</CopyToOutputDirectory>
     </EmbeddedResource>
->>>>>>> 500f510e
   </ItemGroup>
   <ItemGroup>
     <Compile Include="Main.cs" />
